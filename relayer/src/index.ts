/**
 * @fileoverview Relayer service for FusionBridge cross-chain operations
 * @description Monitors Ethereum events and coordinates Stellar transactions
 */

import { config } from 'dotenv';
import { resolve } from 'path';
import express from 'express';
import cors from 'cors';
import { existsSync } from 'fs';
import { fileURLToPath } from 'url';
import { dirname, join } from 'path';
import { ethers } from 'ethers';

// Load environment variables from root directory
config({ path: resolve(process.cwd(), '../.env') });

// ✅ NETWORK-AWARE Dynamic Safety Deposit Helper Function
function calculateDynamicSafetyDeposit(amountInWei: string | bigint, networkMode?: string): bigint {
  const ETH_USD_PRICE = 3500; // $3500 per ETH
  const amountInEth = parseFloat(ethers.formatEther(amountInWei.toString()));
  const amountInUsd = amountInEth * ETH_USD_PRICE;
  
  // ✅ Your preferred dynamic calculation
  let safetyDepositInEth: number;
  if (amountInUsd <= 50) {
    safetyDepositInEth = 0.00005; // min
  } else if (amountInUsd <= 100) {
    safetyDepositInEth = 0.0001;
  } else if (amountInUsd <= 500) {
    safetyDepositInEth = 0.0002;
  } else if (amountInUsd <= 1000) {
    safetyDepositInEth = 0.0005;
  } else {
    safetyDepositInEth = Math.min(0.002, amountInEth * 0.01); // max cap
  }
  
  const originalSafetyDeposit = safetyDepositInEth;
  
  // ✅ NETWORK-AWARE CONTRACT MINIMUMS
  const isTestnet = networkMode === 'testnet' || DEFAULT_NETWORK_MODE === 'testnet';
  
  if (isTestnet) {
    // TESTNET: Enforce 0.01 ETH minimum (EscrowFactory.sol requirement)
    const TESTNET_MIN_SAFETY_DEPOSIT = 0.01;
    safetyDepositInEth = Math.max(safetyDepositInEth, TESTNET_MIN_SAFETY_DEPOSIT);
    
    console.log(`🛡️ TESTNET SAFETY DEPOSIT:
    📊 Amount: ${amountInEth} ETH (~$${amountInUsd.toFixed(2)})
    💡 Dynamic calculation: ${originalSafetyDeposit} ETH
    ✅ Testnet minimum applied: ${safetyDepositInEth} ETH
    📋 Testnet requires minimum: ${TESTNET_MIN_SAFETY_DEPOSIT} ETH`);
  } else {
    // MAINNET: Use pure dynamic calculation (no forced minimum)
    console.log(`🛡️ MAINNET SAFETY DEPOSIT:
    📊 Amount: ${amountInEth} ETH (~$${amountInUsd.toFixed(2)})
    💡 Dynamic calculation: ${originalSafetyDeposit} ETH
    ✅ Final amount (no forced minimum): ${safetyDepositInEth} ETH
    🎯 Mainnet uses dynamic tiers only`);
  }
  
  return ethers.parseEther(safetyDepositInEth.toString());
}

// Network Configuration
const NETWORK_CONFIG = {
  testnet: {
    ethereum: {
      chainId: 11155111, // Sepolia
      escrowFactory: '0x0ABa862Da2F004bCa6ce2990EbC0f77184B6d3a8', // NEW: Fresh EscrowFactory
      htlcBridge: '0x3f42E2F5D4C896a9CB62D0128175180a288de38A', // NEW: Fresh HTLCBridge
    },
    stellar: {
      networkPassphrase: 'Test SDF Network ; September 2015',
      horizonUrl: 'https://horizon-testnet.stellar.org',
    }
  },
  mainnet: {
    ethereum: {
      chainId: 1, // Ethereum Mainnet
      escrowFactory: '0xa7bcb4eac8964306f9e3764f67db6a7af6ddf99a', // 1inch Factory
      htlcBridge: '0x87372d4bba85acf7c2374b4719a1020e507ab73e', // MainnetHTLC (DEPLOYED!)
    },
    stellar: {
      networkPassphrase: 'Public Global Stellar Network ; September 2015',
      horizonUrl: 'https://horizon.stellar.org',
    }
  }
};

// Determine current network from environment (default)
const DEFAULT_NETWORK_MODE = process.env.NETWORK_MODE || 'mainnet'; // Read from .env

// Dynamic network config getter
function getNetworkConfig(networkMode?: string): any {
  const selectedNetwork = networkMode || DEFAULT_NETWORK_MODE;
  return NETWORK_CONFIG[selectedNetwork] || NETWORK_CONFIG[DEFAULT_NETWORK_MODE];
}



console.log(`🌐 Default Network Mode: ${DEFAULT_NETWORK_MODE.toUpperCase()}`);
console.log(`🏭 Default Escrow Factory: ${getNetworkConfig().ethereum.escrowFactory}`);

// Real HTLC Bridge Contract ABI  
const HTLC_BRIDGE_ABI = [
  "function createOrder(address token, uint256 amount, bytes32 hashLock, uint256 timelock, uint256 feeRate, address beneficiary, address refundAddress, uint256 destinationChainId, bytes32 stellarTxHash, bool partialFillEnabled) external payable returns (uint256 orderId)"
];

// MAINNET: GERÇEK 1inch EscrowFactory ABI (verdiğin ABI'dan)
const MAINNET_ESCROW_FACTORY_ABI = [
  `function createDstEscrow(
    (bytes32 orderHash, bytes32 hashlock, uint256 maker, uint256 taker, uint256 token, uint256 amount, uint256 safetyDeposit, uint256 timelocks) dstImmutables,
    uint256 srcCancellationTimestamp
  ) external payable`,
  "function addressOfEscrowSrc((bytes32 orderHash, bytes32 hashlock, uint256 maker, uint256 taker, uint256 token, uint256 amount, uint256 safetyDeposit, uint256 timelocks) immutables) external view returns (address)",
  "function addressOfEscrowDst((bytes32 orderHash, bytes32 hashlock, uint256 maker, uint256 taker, uint256 token, uint256 amount, uint256 safetyDeposit, uint256 timelocks) immutables) external view returns (address)",
  "function ESCROW_SRC_IMPLEMENTATION() external view returns (address)",
  "function ESCROW_DST_IMPLEMENTATION() external view returns (address)",
  "function availableCredit(address account) external view returns (uint256)",
  "function increaseAvailableCredit(address account, uint256 amount) external returns (uint256 allowance)",
  "function decreaseAvailableCredit(address account, uint256 amount) external returns (uint256 allowance)",
  
  // Events
  "event DstEscrowCreated(address escrow, bytes32 hashlock, uint256 taker)",
  "event SrcEscrowCreated((bytes32 orderHash, bytes32 hashlock, uint256 maker, uint256 taker, uint256 token, uint256 amount, uint256 safetyDeposit, uint256 timelocks) srcImmutables, (uint256 maker, uint256 amount, uint256 token, uint256 safetyDeposit, uint256 chainId) dstImmutablesComplement)"
];

// TESTNET: Bizim custom EscrowFactory ABI (eski hali)
const TESTNET_ESCROW_FACTORY_ABI = [
  "function createEscrow((address token, uint256 amount, bytes32 hashLock, uint256 timelock, address beneficiary, address refundAddress, uint256 safetyDeposit, uint256 chainId, bytes32 stellarTxHash, bool isPartialFillEnabled) config) external payable returns (uint256 escrowId)",
  "function fundEscrow(uint256 escrowId) external",
  "function claimEscrow(uint256 escrowId, bytes32 preimage) external",
  "function refundEscrow(uint256 escrowId) external",
  "function getEscrow(uint256 escrowId) external view returns (tuple(address escrowAddress, tuple(address token, uint256 amount, bytes32 hashLock, uint256 timelock, address beneficiary, address refundAddress, uint256 safetyDeposit, uint256 chainId, bytes32 stellarTxHash, bool isPartialFillEnabled) config, uint8 status, uint256 createdAt, uint256 filledAmount, uint256 safetyDepositPaid, address resolver, bool isActive))",
  "function authorizeResolver(address resolver) external",
  "function authorizedResolvers(address resolver) external view returns (bool)",
  "function totalEscrows() external view returns (uint256)",
  "function MIN_SAFETY_DEPOSIT() external view returns (uint256)",
  "function MAX_SAFETY_DEPOSIT() external view returns (uint256)",
  // Events
  "event EscrowCreated(uint256 indexed escrowId, address indexed escrowAddress, address indexed resolver, address token, uint256 amount, bytes32 hashLock, uint256 timelock, uint256 safetyDeposit, uint256 chainId)",
  "event EscrowFunded(uint256 indexed escrowId, address indexed funder, uint256 amount, uint256 safetyDeposit)",
  "event EscrowClaimed(uint256 indexed escrowId, address indexed claimer, uint256 amount, bytes32 preimage)",
  "event EscrowRefunded(uint256 indexed escrowId, address indexed refundee, uint256 amount, uint256 safetyDeposit)"
];

// Dinamik ABI seçici
function getEscrowFactoryABI(isMainnet: boolean) {
  return isMainnet ? MAINNET_ESCROW_FACTORY_ABI : TESTNET_ESCROW_FACTORY_ABI;
}
import { ethereumListener } from './ethereum-listener.js';
import { quoterService } from './quoter-service.js';
import { ordersService } from './orders.js';
import { gasPriceTracker } from './gas-tracker.js';
import { presetManager } from './preset-manager.js';
import { validateQuoteRequest, createErrorResponse, createSuccessResponse, getErrorMessage } from './utils.js';
import { QuoteRequest, SignedOrderInput, SecretInput } from './types.js';

// Phase 4: Event System imports
import FusionEventManager, { EventType } from './event-handlers.js';
import FusionRpcHandler from './rpc-methods.js';
import EventHistoryManager from './event-history.js';
import ClientSubscriptionManager from './client-subscriptions.js';



// Phase 5: Recovery System imports
import RecoveryService, { RecoveryConfig, RecoveryType, RecoveryStatus } from './recovery-service.js';

// Stellar SDK will be imported dynamically when needed

// Phase 8: Monitoring System imports
import { getMonitor } from './monitoring.js';

// Contract addresses
const ETH_TO_XLM_RATE = 10000; // 1 ETH = 10,000 XLM (LEGACY - now using real-time prices)
// Network-aware contract addresses  
const HTLC_CONTRACT_ADDRESS = getHtlcBridgeAddress(); // Dynamic: testnet/mainnet

// Real-time price fetching function
async function getRealTimePrices(): Promise<{xlmUsdPrice: number, ethUsdPrice: number, ethToXlmRate: number}> {
  let xlmUsdPrice = 0.12; // Default fallback
  let ethUsdPrice = 3500;  // Default fallback
  
  try {
    // Try to get real-time prices from CoinGecko API
    const priceResponse = await fetch('https://api.coingecko.com/api/v3/simple/price?ids=stellar,ethereum&vs_currencies=usd');
    if (priceResponse.ok) {
      const priceData = await priceResponse.json() as any;
      xlmUsdPrice = priceData.stellar?.usd || 0.12;
      ethUsdPrice = priceData.ethereum?.usd || 3500;
      console.log('📊 Real-time prices fetched from CoinGecko:', { xlmUsdPrice, ethUsdPrice });
    } else {
      console.warn('⚠️ CoinGecko API failed, using fallback prices');
    }
  } catch (priceError) {
    console.warn('⚠️ Price fetch failed, using fallback prices:', priceError.message);
  }
  
  const ethToXlmRate = ethUsdPrice / xlmUsdPrice; // 1 ETH = ? XLM
  
  return {
    xlmUsdPrice,
    ethUsdPrice,
    ethToXlmRate
  };
}

// Dynamic contract address getters
function getEscrowFactoryAddress(networkMode?: string): string {
  return getNetworkConfig(networkMode).ethereum.escrowFactory;
}

function getHtlcBridgeAddress(networkMode?: string): string {
  return getNetworkConfig(networkMode).ethereum.htlcBridge;
}

// New function to determine which contract to use based on operation type
function shouldUseHTLCContract(networkMode?: string): boolean {
  const config = getNetworkConfig(networkMode);
  const selectedNetwork = networkMode || DEFAULT_NETWORK_MODE;
  
  // ✅ BOTH MAINNET AND TESTNET: Always use EscrowFactory
  // HTLC only for Stellar side (non-EVM) and XLM→ETH orders
  return false; // Always use EscrowFactory for ETH→XLM transactions
}

// Relayer configuration from environment variables
export const RELAYER_CONFIG = {
  // Service settings
  port: Number(process.env.RELAYER_PORT) || 3001,
      pollInterval: Number(process.env.RELAYER_POLL_INTERVAL) || 15000, // Increased from 5s to 15s
  retryAttempts: Number(process.env.RELAYER_RETRY_ATTEMPTS) || 3,
  retryDelay: Number(process.env.RELAYER_RETRY_DELAY) || 2000,
  
  // Network configuration
  nodeEnv: process.env.NODE_ENV || 'development',
  enableMockMode: process.env.ENABLE_MOCK_MODE === 'true',
  debug: process.env.DEBUG === 'true',
  
  // Ethereum configuration
  ethereum: {
    network: process.env.ETHEREUM_NETWORK || 'mainnet',
    rpcUrl: process.env.ETHEREUM_RPC_URL || 'https://eth-mainnet.g.alchemy.com/v2/YOUR_MAINNET_API_KEY_HERE',
    // ✅ Dynamic contract addresses based on network
    contractAddress: getHtlcBridgeAddress(DEFAULT_NETWORK_MODE), // For EthereumEventListener (testnet only)
    escrowFactoryAddress: getEscrowFactoryAddress(DEFAULT_NETWORK_MODE), // For transactions (mainnet + testnet)
    fusionApiUrl: 'https://api.1inch.dev/fusion',
    fusionApiKey: process.env.ONEINCH_API_KEY || '',
    privateKey: process.env.RELAYER_PRIVATE_KEY || '',
    gasPrice: Number(process.env.GAS_PRICE_GWEI) || 20,
    gasLimit: Number(process.env.GAS_LIMIT) || 300000,
    startBlock: Number(process.env.START_BLOCK_ETHEREUM) || 0,
    minConfirmations: Number(process.env.MIN_CONFIRMATION_BLOCKS) || 6,
  },
  
  // Stellar configuration - DYNAMIC based on DEFAULT_NETWORK_MODE
  stellar: {
    network: process.env.STELLAR_NETWORK || DEFAULT_NETWORK_MODE, // ✅ DEFAULT_NETWORK_MODE kullan!
    horizonUrl: process.env.STELLAR_HORIZON_URL || (
      (DEFAULT_NETWORK_MODE === 'mainnet') 
        ? 'https://horizon.stellar.org' 
        : 'https://horizon-testnet.stellar.org'
    ),
    networkPassphrase: process.env.STELLAR_NETWORK_PASSPHRASE || (
      (DEFAULT_NETWORK_MODE === 'mainnet')
        ? 'Public Global Stellar Network ; September 2015'
        : 'Test SDF Network ; September 2015'
    ),
    secretKey: process.env.RELAYER_STELLAR_SECRET || '',
    publicKey: process.env.RELAYER_STELLAR_PUBLIC || '',
    startLedger: Number(process.env.START_LEDGER_STELLAR) || 0,
    minConfirmations: Number(process.env.STELLAR_MIN_CONFIRMATIONS) || 1,
  },
  
  // Fee and limit settings
  fees: {
    feeRate: Number(process.env.RELAYER_FEE_RATE) || 50, // basis points
    minSwapAmountUSD: Number(process.env.MIN_SWAP_AMOUNT_USD) || 10,
    maxSwapAmountUSD: Number(process.env.MAX_SWAP_AMOUNT_USD) || 100000,
    maxOrderAmount: Number(process.env.MAX_ORDER_AMOUNT) || 1000000,
  },
  
  // Security settings
  security: {
    minTimelockDuration: Number(process.env.MIN_TIMELOCK_DURATION) || 3600,
    maxTimelockDuration: Number(process.env.MAX_TIMELOCK_DURATION) || 604800,
    defaultTimelockDuration: Number(process.env.DEFAULT_TIMELOCK_DURATION) || 86400,
    emergencyShutdown: process.env.EMERGENCY_SHUTDOWN === 'true',
    maintenanceMode: process.env.MAINTENANCE_MODE === 'true',
  },
  
  // Monitoring and logging
  monitoring: {
    logLevel: process.env.LOG_LEVEL || 'info',
    enableRequestLogging: process.env.ENABLE_REQUEST_LOGGING === 'true',
    verboseLogging: process.env.VERBOSE_LOGGING === 'true',
    healthCheckInterval: Number(process.env.HEALTH_CHECK_INTERVAL) || 30000,
    healthCheckTimeout: Number(process.env.HEALTH_CHECK_TIMEOUT) || 5000,
  }
};

// Validate required environment variables
function validateConfig() {
  const requiredVars = [
    'ETHEREUM_RPC_URL',
    'STELLAR_HORIZON_URL',
  ];
  
  const missingVars = requiredVars.filter(varName => !process.env[varName] || process.env[varName]?.includes('YOUR_'));
  
  if (missingVars.length > 0) {
    console.warn('⚠️  Missing or placeholder environment variables:');
    missingVars.forEach(varName => {
      console.warn(`   - ${varName}`);
    });
    console.warn('   Please copy env.template to .env and configure properly');
  }
  
  // Check for placeholder private keys
  if (process.env.RELAYER_PRIVATE_KEY?.startsWith('0x000000')) {
    console.warn('⚠️  Using placeholder private key - generate a real key for production');
  }
  
  if (process.env.RELAYER_STELLAR_SECRET?.includes('SAMPLE')) {
    console.warn('⚠️  Using placeholder Stellar secret - generate real keys for production');
  }
}

// Initialize relayer service
async function initializeRelayer() {
  console.log('🔄 Initializing FusionBridge Relayer Service');
  console.log('============================================');
  
  // Configure Express middleware with enhanced CORS
  app.use(cors({
    origin: ['http://localhost:5173', 'http://localhost:5174', 'http://127.0.0.1:5173', 'http://127.0.0.1:5174'],
    methods: ['GET', 'POST', 'PUT', 'DELETE', 'OPTIONS'],
    allowedHeaders: ['Content-Type', 'Authorization', 'X-Requested-With'],
    credentials: true
  }));
  app.use(express.json({ limit: '10mb' }));
  app.use(express.urlencoded({ extended: true }));
  
  // Validate configuration
  validateConfig();
  
  // Display configuration
  console.log(`🌐 Environment: ${RELAYER_CONFIG.nodeEnv}`);
  console.log(`🔗 Ethereum Network: ${RELAYER_CONFIG.ethereum.network}`);
  console.log(`⭐ Stellar Network: ${RELAYER_CONFIG.stellar.network}`);
  console.log(`🏃 Mock Mode: ${RELAYER_CONFIG.enableMockMode ? 'Enabled' : 'Disabled'}`);
  console.log(`📊 Port: ${RELAYER_CONFIG.port}`);
  console.log(`⏱️  Poll Interval: ${RELAYER_CONFIG.pollInterval}ms`);
  
  if (RELAYER_CONFIG.security.emergencyShutdown) {
    console.error('🚨 Emergency shutdown is active - service will not start');
    process.exit(1);
  }
  
  if (RELAYER_CONFIG.security.maintenanceMode) {
    console.warn('🔧 Maintenance mode is active');
  }
  
  // Start gas price tracking
  try {
    gasPriceTracker.startMonitoring(30000); // Monitor every 30 seconds
    console.log('⛽ Gas price tracking started');
  } catch (error) {
    console.error('❌ Failed to start gas price tracking:', error);
  }

  // Start monitoring system
  try {
    const monitor = getMonitor();
    monitor.registerService('ethereum', async () => ({ status: 'healthy' }));
    monitor.registerService('stellar', async () => ({ status: 'healthy' }));
    monitor.registerService('gas-tracker', async () => ({ status: 'healthy' }));
    monitor.registerService('orders', async () => ({ status: 'healthy' }));
    monitor.startMonitoring(30000); // Monitor every 30 seconds
    console.log('📊 Uptime monitoring started');
  } catch (error) {
    console.error('❌ Failed to start monitoring system:', error);
  }

  // Start Ethereum event listener (TESTNET ONLY)  
  try {
    if (DEFAULT_NETWORK_MODE === 'mainnet') {
      console.log('🏗️ Mainnet mode: Skipping EthereumEventListener (using 1inch EscrowFactory)');
    } else {
      console.log('🔄 Testnet mode: Starting EthereumEventListener for HTLCBridge monitoring');
      await ethereumListener.startListening();
    }
  } catch (error) {
    console.error('❌ Failed to start Ethereum listener:', error);
    // Don't exit on mainnet, only on testnet
    if (DEFAULT_NETWORK_MODE !== 'mainnet') {
      process.exit(1);
    }
  }
  
  // ===== ORDERS API ENDPOINTS =====
  
  // ✅ Network-aware contract logging
  console.log(`🌐 Network Mode: ${DEFAULT_NETWORK_MODE.toUpperCase()}`);
  if (DEFAULT_NETWORK_MODE === 'mainnet') {
    console.log('🏭 MAINNET Escrow Factory:', getEscrowFactoryAddress('mainnet'));
    console.log('🎯 MAINNET HTLC (XLM→ETH only):', getHtlcBridgeAddress('mainnet'));
  } else {
    console.log('🧪 TESTNET HTLC Bridge (Event Listener):', getHtlcBridgeAddress('testnet'));
    console.log('🧪 TESTNET Escrow Factory:', getEscrowFactoryAddress('testnet'));
  }
    
  // Global order storage (in production this would be a database)
const activeOrders = new Map();

  // DEBUG: Simple transaction test
  app.get('/api/test-transaction', (req, res) => {
    res.json({
      success: true,
      approvalTransaction: {
        to: '0x742d35cF0b7bbF6E175239d74a0e0a3d1C7B87E4',  // Simple relayer address
        value: '0x71afd498d0000',  // 0.001 ETH
        data: '0x',
        gas: '0x5208',  // Standard ETH transfer gas
        gasPrice: '0x4a817c800'
      },
      message: 'DEBUG: Simple transaction format'
    });
  });

  // POST /api/orders/create - Create bridge order (Frontend Integration)
  console.log("📍 DEBUG: About to register orders endpoint");
  
  // Root route first
  app.get('/', (req, res) => {
    res.json({ message: 'FusionBridge Relayer API', status: 'running' });
  });
  
  // Simple test endpoints
  app.get('/test', (req, res) => {
    res.json({ message: 'ROOT test working!', timestamp: new Date().toISOString() });
  });
  app.get('/api/test', (req, res) => {
    res.json({ message: 'API endpoints are working!', timestamp: new Date().toISOString() });
  });



  console.log('📍 DEBUG: Test endpoints registered (root + api)');
  console.log('📍 DEBUG: Now registering transaction history endpoint...');

  // POST /api/transactions/history - RIGHT NEXT TO WORKING ENDPOINT
  app.post('/api/transactions/history', async (req, res) => {
    console.log('🎯 TRANSACTION HISTORY ENDPOINT HIT - NEXT TO ORDERS!');
    try {
      const { ethAddress, stellarAddress } = req.body;
      
      console.log('📊 Fetching transaction history for:', { ethAddress, stellarAddress });
      
      // Get all orders from activeOrders Map  
      const allOrders = Array.from(activeOrders.values());
      console.log('📊 Total orders in activeOrders:', allOrders.length);
      
      // Filter orders by user addresses and format for history
      const userTransactions = allOrders
        .filter(order => 
          (ethAddress && order.ethAddress === ethAddress) ||
          (stellarAddress && order.stellarAddress === stellarAddress)
        )
        .map(order => ({
          id: order.orderId,
          txHash: order.ethTxHash || order.stellarTxHash || order.orderId,
          fromNetwork: order.direction === 'eth-to-xlm' ? 
            (DEFAULT_NETWORK_MODE === 'mainnet' ? 'ETH Mainnet' : 'ETH Sepolia') : 
            (DEFAULT_NETWORK_MODE === 'mainnet' ? 'Stellar Mainnet' : 'Stellar Testnet'),
          toNetwork: order.direction === 'eth-to-xlm' ? 
            (DEFAULT_NETWORK_MODE === 'mainnet' ? 'Stellar Mainnet' : 'Stellar Testnet') : 
            (DEFAULT_NETWORK_MODE === 'mainnet' ? 'ETH Mainnet' : 'ETH Sepolia'),
          fromToken: order.direction === 'eth-to-xlm' ? 'ETH' : 'XLM',
          toToken: order.direction === 'eth-to-xlm' ? 'XLM' : 'ETH',
          amount: order.amount || '0',
          estimatedAmount: order.targetAmount ? 
            (parseFloat(order.targetAmount) / 1e18).toFixed(6) : '0',
          status: order.status === 'completed' ? 'completed' : 
                 order.status === 'failed' ? 'failed' :
                 order.status === 'cancelled' ? 'cancelled' : 'pending',
          timestamp: order.timestamp || Date.now(),
          ethTxHash: order.ethTxHash,
          stellarTxHash: order.stellarTxHash,
          direction: order.direction
        }))
        .sort((a, b) => b.timestamp - a.timestamp);
      
      console.log(`📊 Found ${userTransactions.length} matching transactions for user`);
      
      res.json({
        success: true,
        transactions: userTransactions,
        count: userTransactions.length
      });
      
    } catch (error: any) {
      console.error('❌ Transaction history fetch failed:', error);
      res.status(500).json({
        error: 'Failed to fetch transaction history',
        details: error instanceof Error ? error.message : 'Unknown error'
      });
    }
  });
  
  app.post('/api/orders/create', async (req, res) => {
    try {
      console.log('🔍 RAW REQUEST BODY:', JSON.stringify(req.body, null, 2));
      
      const { fromChain, toChain, fromToken, toToken, amount, ethAddress, stellarAddress, direction, exchangeRate, network, networkMode } = req.body;
      
      console.log('🎯 EXTRACTED VALUES:', {
        amount: amount,
        amountType: typeof amount,
        amountLength: amount ? amount.length : 'undefined',
        amountString: String(amount)
      });
      
      // Validate required fields
      if (!fromChain || !toChain || !fromToken || !toToken || !amount || !ethAddress || !stellarAddress) {
        console.log('❌ VALIDATION FAILED:', {
          fromChain: !!fromChain,
          toChain: !!toChain, 
          fromToken: !!fromToken,
          toToken: !!toToken,
          amount: !!amount,
          ethAddress: !!ethAddress,
          stellarAddress: !!stellarAddress
        });
        return res.status(400).json({
          error: 'Missing required fields',
          required: ['fromChain', 'toChain', 'fromToken', 'toToken', 'amount', 'ethAddress', 'stellarAddress']
        });
      }

      console.log('🌉 Creating bridge order:', {
        direction,
        fromChain,
        toChain,
        fromToken,
        toToken,
        amount,
        exchangeRate: exchangeRate || ETH_TO_XLM_RATE,
        ethAddress,
        stellarAddress
      });

      // Normalize addresses to avoid checksum issues
      const normalizedEthAddress = ethAddress.toLowerCase();

      // Generate order ID
      const orderId = `order_${Date.now()}_${Math.random().toString(36).substring(2, 8)}`;
      
      // Dynamic network detection from request or fallback to env
      const requestNetwork = networkMode || network || (req.query.network) || DEFAULT_NETWORK_MODE;
      const isMainnetRequest = requestNetwork === 'mainnet';
      
      console.log(`🌐 Network Detection:`, {
        requestNetwork,
        queryParam: req.query.network,
        bodyNetworkMode: networkMode,
        bodyNetwork: network,
        envDefault: DEFAULT_NETWORK_MODE,
        finalDecision: isMainnetRequest ? 'MAINNET' : 'TESTNET'
      });
      
      // FORCE DEBUG: Always log this
      console.log(`🔍 CRITICAL DEBUG:`, {
        'networkMode': networkMode,
        'network': network,
        'req.query.network': req.query.network,
        'DEFAULT_NETWORK_MODE': DEFAULT_NETWORK_MODE,
        'requestNetwork': requestNetwork,
        'isMainnetRequest': isMainnetRequest,
        'WILL_GO_TO': isMainnetRequest ? 'MAINNET_BRANCH' : 'TESTNET_BRANCH'
      });
      
      // For ETH to XLM direction
      if (direction === 'eth_to_xlm') {
        
        if (isMainnetRequest) {
          // MAINNET: Use DUAL CONTRACT APPROACH (1inch EscrowFactory + MainnetHTLC)
          const useHTLC = shouldUseHTLCContract('mainnet');
          console.log(`🏭 MAINNET: Using ${useHTLC ? 'HTLC + EscrowFactory' : 'EscrowFactory only'} approach...`);

          // MOCK MODE for ETH→XLM
          if (RELAYER_CONFIG.enableMockMode) {
            console.log('🧪 MOCK MODE: Simulating ETH→XLM mainnet escrow creation...');
            
            const userAmountWei = ethers.parseEther(amount);
            const secret = ethers.hexlify(ethers.randomBytes(32));
            const hashLock = ethers.keccak256(secret);
            
            const orderData = {
              orderId,
              direction: 'eth_to_xlm',
              amount: userAmountWei.toString(),
              ethAddress: normalizedEthAddress,
              stellarAddress,
              exchangeRate: exchangeRate || ETH_TO_XLM_RATE,
              secret,
              hashLock,
              created: new Date().toISOString(),
              status: 'mock_escrow_created',
              contractType: 'MOCK_1INCH_ESCROW_FACTORY'
            };
            
            activeOrders.set(orderId, orderData);
            
            return res.json({
              success: true,
              orderId,
              orderData,
              message: '🧪 MOCK: ETH→XLM escrow created',
              nextStep: 'Mock: User MetaMask transaction',
              instructions: [
                '🧪 MOCK MODE: No real transactions',
                '1. Mock 1inch EscrowFactory createDstEscrow called',
                '2. Mock safety deposit and escrow creation',
                '3. Mock Stellar HTLC creation for XLM delivery'
              ],
              ethereum: {
                contractAddress: getEscrowFactoryAddress('mainnet'),
                method: 'createDstEscrow',
                amount: amount + ' ETH',
                hashLock
              },
              stellar: {
                htlcId: `mock-stellar-htlc-${Date.now()}`,
                amount: (parseFloat(amount) * ETH_TO_XLM_RATE).toFixed(7) + ' XLM', // Mock mode uses legacy rate
                hashLock
              }
            });
          }
          
          // Get REAL-TIME exchange rates from market for ETH→XLM
        const realTimePrices = await getRealTimePrices();
        const { xlmUsdPrice, ethUsdPrice, ethToXlmRate } = realTimePrices;

        // amount is already a string like "0.00012", convert to wei
        const userAmountWei = ethers.parseEther(amount);
        console.log(`💰 User Amount: ${amount} ETH = ${userAmountWei.toString()} wei`);
        
        // Calculate real XLM amount from ETH using market prices
        const ethAmount = parseFloat(amount);
        const realMarketXlmAmount = (ethAmount * ethUsdPrice) / xlmUsdPrice;
        
        console.log('💱 REAL MARKET ETH→XLM Exchange:', {
          ethAmount,
          ethUsdPrice: `$${ethUsdPrice}`,
          xlmUsdPrice: `$${xlmUsdPrice}`,
          realMarketRate: `1 ETH = ${realMarketXlmAmount.toFixed(2)} XLM`,
          ethTotalValue: `$${(ethAmount * ethUsdPrice).toFixed(4)}`,
          xlmAmount: `${realMarketXlmAmount.toFixed(7)} XLM`,
          xlmTotalValue: `$${(realMarketXlmAmount * xlmUsdPrice).toFixed(4)}`
        });
        
        // Generate HTLC parameters for cross-chain bridge
        const secretBytes = new Uint8Array(32);
        crypto.getRandomValues(secretBytes);
        const secret = `0x${Array.from(secretBytes).map(b => b.toString(16).padStart(2, '0')).join('')}`;
        const hashLock = ethers.keccak256(secret);
        
        console.log('🔑 Generated HTLC parameters:', {
          secret: secret.substring(0, 10) + '...',
          hashLock: hashLock
        });
        
        // Calculate dynamic safety deposit with network awareness
        const actualSafetyDeposit = calculateDynamicSafetyDeposit(userAmountWei, requestNetwork);
        
        const amountInEth = parseFloat(ethers.formatEther(userAmountWei));
        const amountInUsd = amountInEth * ethUsdPrice; // Use real ETH price
          const safetyDepositInEth = parseFloat(ethers.formatEther(actualSafetyDeposit));
          
          console.log(`💰 Dynamic Safety Deposit:
          📊 Amount: ${amountInEth} ETH (~$${amountInUsd.toFixed(2)})
          🛡️ Safety Deposit: ${safetyDepositInEth} ETH (~$${(safetyDepositInEth * 3500).toFixed(2)})`);
          
          console.log('💰 Safety deposit:', ethers.formatEther(actualSafetyDeposit), 'ETH');
          
          // Generate order hash for 1inch protocol
          const orderHash = ethers.keccak256(
            ethers.solidityPacked(
              ['address', 'uint256', 'bytes32', 'uint256'],
              [normalizedEthAddress, userAmountWei, hashLock, Math.floor(Date.now() / 1000)]
            )
          );
          
          // Store order with HTLC details 
          const orderData = {
            orderId,
            orderHash,
            hashLock: hashLock,
            secret: secret,
            ethAddress: normalizedEthAddress,
            stellarAddress,
            amount: userAmountWei.toString(),
            safetyDeposit: actualSafetyDeposit.toString(),
            exchangeRate: ethToXlmRate, // Use real-time rate
            contractType: 'ONEINCH_ESCROW_FACTORY_MAINNET_DST',
            status: 'pending_dst_escrow_deployment',
            network: 'ethereum',
            chainId: 1,
            created: new Date().toISOString()
          };
          
          // ✅ Add networkMode for XLM→ETH processing
          activeOrders.set(orderId, {
            ...orderData,
            networkMode: requestNetwork
          });
          
          const totalCost = userAmountWei + actualSafetyDeposit;
          
          // Create IBaseEscrow.Immutables struct for createDstEscrow
          const dstImmutables = {
            orderHash: orderHash,
            hashlock: hashLock,
            maker: normalizedEthAddress, // Will be converted to uint256 by ethers
            taker: '0x0000000000000000000000000000000000000000', // Zero address as uint256
            token: '0x0000000000000000000000000000000000000000', // ETH as uint256
            amount: userAmountWei.toString(),
            safetyDeposit: actualSafetyDeposit.toString(),
            timelocks: Math.floor(Date.now() / 1000) + (2 * 60 * 60) // 2 hours
          };
          
          const srcCancellationTimestamp = Math.floor(Date.now() / 1000) + (4 * 60 * 60); // 4 hours
          
          // Encode EscrowFactory createDstEscrow call (DOĞRU MAINNET ABI!)
          console.log('🔍 DEBUG: About to encode createDstEscrow with:', {
            dstImmutables,
            srcCancellationTimestamp,
            abiLength: getEscrowFactoryABI(true).length
          });
          
          const escrowInterface = new ethers.Interface(getEscrowFactoryABI(true)); // true = mainnet
          console.log('🔍 DEBUG: Interface created, available functions:', escrowInterface.fragments.map(f => f.type === 'function' ? (f as any).name : f.type));
          
          const encodedData = escrowInterface.encodeFunctionData("createDstEscrow", [
            dstImmutables,
            srcCancellationTimestamp
          ]);
          
          console.log('🔍 DEBUG: Encoded data length:', encodedData.length);

          // Return direct EscrowFactory contract interaction
          res.json({
            success: true,
            orderId,
            orderData,
            dstImmutables,
            srcCancellationTimestamp,
            approvalTransaction: {
              to: useHTLC ? getHtlcBridgeAddress('mainnet') : getEscrowFactoryAddress('mainnet'),       // Dynamic contract selection
              value: `0x${totalCost.toString(16)}`,  // Order amount + safety deposit
              data: encodedData,                // Contract call data
              gas: '0x30D40'                    // 200000 gas limit for contract call (reduced from 500k)
            },
            message: `🏭 Mainnet: ${useHTLC ? 'HTLC + EscrowFactory' : 'EscrowFactory only'}`,
            nextStep: useHTLC ? 'HTLC Contract çağırın' : '1inch EscrowFactory çağırın',
            instructions: useHTLC ? [
              '1. User MetaMask ile MainnetHTLC contract\'ını çağıracak',
              '2. HTLC atomic swap başlayacak',
              '3. Cross-chain bridge tamamlanacak'
            ] : [
              '1. User MetaMask ile 1inch EscrowFactory çağıracak',
              '2. Escrow yaratılacak ve safety deposit ödenecek',
              '3. Cross-chain transfer başlayacak'
            ],
            safetyDeposit: ethers.formatEther(actualSafetyDeposit.toString()),
            totalCost: ethers.formatEther(totalCost.toString()),
            contractType: 'ONEINCH_ESCROW_FACTORY_MAINNET',
            contractAddress: useHTLC ? getHtlcBridgeAddress('mainnet') : getEscrowFactoryAddress('mainnet'),
            note: '✅ 1inch EscrowFactory createDstEscrow - Resmi cross-chain pattern!'
          });
          return;
        }
        
        // TESTNET: Use ESKİ custom EscrowFactory createEscrow (bizim testnet contract'ımız)
        
        // Generate HTLC parameters
        const secretBytes = new Uint8Array(32);
        crypto.getRandomValues(secretBytes);
        const secret = `0x${Array.from(secretBytes).map(b => b.toString(16).padStart(2, '0')).join('')}`;
        const hashLock = `0x${Array.from(crypto.getRandomValues(new Uint8Array(32))).map(b => b.toString(16).padStart(2, '0')).join('')}`;
        
        const orderData = {
          orderId,
          token: '0x0000000000000000000000000000000000000000', // ETH
          amount: (parseFloat(amount) * 1e18).toString(),
          hashLock,
          timelock: Math.floor(Date.now() / 1000) + 7201, // 2+ hours
          feeRate: 100, // 1%
          beneficiary: stellarAddress,
          refundAddress: normalizedEthAddress,
          destinationChainId: 1, // Stellar
          stellarTxHash: '0x0000000000000000000000000000000000000000000000000000000000000000',
          partialFillEnabled: false,
          secret: secret,
          created: new Date().toISOString(),
          status: 'pending_direct_escrow'
        };

        // Store order
        activeOrders.set(orderId, {
          ...orderData,
          ethAddress: normalizedEthAddress,
          stellarAddress,
          amount: orderData.amount,  // ✅ Use wei format, not decimal string
          exchangeRate: exchangeRate || ETH_TO_XLM_RATE,
          networkMode: requestNetwork  // ✅ Store network for XLM→ETH processing
        });

        console.log('✅ TESTNET ETH→XLM Order created:', orderId);
        console.log('🏭 TESTNET ESKİ ESCROW MODE: User → createEscrow (bizim custom contract)');
        
        // Calculate dynamic safety deposit based on USD value with network awareness
        const orderAmountBigInt = BigInt(orderData.amount);
        const actualSafetyDeposit = calculateDynamicSafetyDeposit(orderData.amount, requestNetwork);
        // ✅ CORRECT: msg.value = user amount + safety deposit (user's ETH gets locked + safety deposit)
        const totalCost = orderAmountBigInt + actualSafetyDeposit;
        
        // Create EscrowConfig struct (ESKİ testnet yapısı)
        const escrowConfig = {
          token: '0x0000000000000000000000000000000000000000', // ETH
          amount: orderData.amount,
          hashLock: orderData.hashLock,
          timelock: orderData.timelock,
          beneficiary: normalizedEthAddress,
          refundAddress: normalizedEthAddress,
          safetyDeposit: actualSafetyDeposit.toString(),
          chainId: 11155111, // Sepolia testnet
          stellarTxHash: ethers.ZeroHash,
          isPartialFillEnabled: orderData.partialFillEnabled || false
        };
        
        // Encode EscrowFactory createEscrow call (ESKİ testnet ABI!)
        const escrowInterface = new ethers.Interface(getEscrowFactoryABI(false)); // false = testnet
        const encodedData = escrowInterface.encodeFunctionData("createEscrow", [escrowConfig]);

        // Return direct EscrowFactory contract interaction
        res.json({
          success: true,
          orderId,
          orderData,
          escrowConfig,
          approvalTransaction: {
            to: getEscrowFactoryAddress(requestNetwork),       // Dynamic EscrowFactory (testnet)
            value: `0x${totalCost.toString(16)}`,  // Order amount + safety deposit
            data: encodedData,                // createEscrow call with config
            gas: '0x2DC6C0'                   // 3000000 gas limit for large contract deployment (HTLCBridge ~639 lines)
          },
          message: '🏭 TESTNET: ESKİ custom EscrowFactory createEscrow',
          nextStep: 'EscrowFactory createEscrow çağırın',
          instructions: [
            '1. User MetaMask ile bizim custom EscrowFactory contract\'ını çağıracak',
            '2. createEscrow fonksiyonu çalışacak (ESKİ testnet ABI ile!)',
            '3. Cross-chain bridge için escrow oluşacak'
          ],
          safetyDeposit: ethers.formatEther(actualSafetyDeposit.toString()),
          totalCost: ethers.formatEther(totalCost.toString()),
          contractType: 'ESCROW_FACTORY_DIRECT_TESTNET',
          contractAddress: getEscrowFactoryAddress(requestNetwork),
          note: '✅ TESTNET: ESKİ createEscrow metodu - bizim custom contract!'
        });
        
      } else if (direction === 'xlm_to_eth') {
        // XLM→ETH: Create HTLC on both Stellar and Ethereum (MainnetHTLC)

        console.log('🌟 XLM→ETH: Creating dual HTLC setup...');
        
        // Get REAL-TIME exchange rates from market
        const realTimePrices = await getRealTimePrices();
        const { xlmUsdPrice, ethUsdPrice, ethToXlmRate } = realTimePrices;
        
        const xlmAmount = parseFloat(amount);
        
        // Calculate REAL market rate: XLM USD value / ETH USD value
        const realMarketRate = xlmUsdPrice / ethUsdPrice;
        const ethAmount = xlmAmount * realMarketRate;
        
        console.log('💱 REAL MARKET XLM→ETH Exchange:', {
          xlmAmount,
          xlmUsdPrice: `$${xlmUsdPrice}`,
          ethUsdPrice: `$${ethUsdPrice}`,
          realMarketRate: `1 XLM = ${realMarketRate.toFixed(8)} ETH`,
          xlmTotalValue: `$${(xlmAmount * xlmUsdPrice).toFixed(4)}`,
          ethAmount: `${ethAmount.toFixed(8)} ETH`,
          ethTotalValue: `$${(ethAmount * ethUsdPrice).toFixed(4)}`
        });
        
        // Generate HTLC parameters
        const secret = ethers.hexlify(ethers.randomBytes(32));
        const hashLock = ethers.keccak256(secret).substring(2); // Remove 0x prefix for Stellar
        
        console.log('🔑 Generated HTLC parameters for XLM→ETH:', {
          secret: secret.substring(0, 12) + '...',
          hashLock
        });

        if (RELAYER_CONFIG.enableMockMode) {
          console.log('🧪 MOCK MODE: Simulating XLM→ETH HTLC creation...');
          
          const orderData = {
            orderId,
            direction: 'xlm_to_eth',
            stellarAmount: (xlmAmount * 1e7).toString(),
            ethAmount: (ethAmount * 1e18).toString(),
            ethAddress,
            stellarAddress,
            exchangeRate: ethToXlmRate,
            secret,
            hashLock,
            created: new Date().toISOString(),
            status: 'mock_htlc_created',
            contractType: 'MOCK_DUAL_HTLC'
          };
          
          activeOrders.set(orderId, orderData);
          
          return res.json({
            success: true,
            orderId,
            orderData,
            message: '🧪 MOCK: XLM→ETH HTLCs created',
            nextStep: 'Mock: User deposits XLM to Stellar HTLC',
            instructions: [
              '🧪 MOCK MODE: No real transactions',
              '1. Mock Stellar HTLC created for XLM lock',
              '2. Mock MainnetHTLC created for ETH unlock',
              '3. User would deposit XLM and trigger ETH release'
            ],
            stellar: {
              htlcId: `mock-stellar-htlc-${Date.now()}`,
              amount: xlmAmount.toString() + ' XLM',
              hashLock: hashLock // Already without 0x for Stellar
            },
            ethereum: {
              contractAddress: getHtlcBridgeAddress('mainnet'),
              ethAmount: ethAmount.toFixed(6) + ' ETH',
              hashLock: '0x' + hashLock // With 0x for Ethereum display
            }
          });
        }

        // FIXED: Create pending order ONLY - NO ETH HTLC YET!
        console.log('🌟 XLM→ETH: Creating pending order (awaiting XLM payment)...');
        console.log('📝 User will send XLM first, then relayer will create ETH HTLC');

        // Safe ETH amount conversion with decimal limit
        const safeEthAmount = Math.min(Math.max(ethAmount, 0.000001), 10.0); // Min 0.000001, Max 10 ETH
        const roundedEthAmount = Math.round(safeEthAmount * 1e6) / 1e6; // 6 decimal places
        
        let ethAmountWei;
        try {
          ethAmountWei = ethers.parseEther(roundedEthAmount.toString());
        } catch (parseError: any) {
          console.warn('⚠️ parseEther failed in create endpoint, using minimum amount:', parseError.message);
          ethAmountWei = ethers.parseEther("0.001"); // 0.001 ETH minimum
        }
        
        console.log('🔢 XLM→ETH PENDING - ETH amount will be:', roundedEthAmount, 'ETH');

        // Store pending order data (NO ETH HTLC YET!)
        const relayerStellarAddress = process.env.RELAYER_STELLAR_PUBLIC || 'YOUR_STELLAR_PUBLIC_KEY_HERE';
        
        const orderData = {
          orderId,
          direction: 'xlm_to_eth',
          stellarAmount: (xlmAmount * 1e7).toString(),
          ethAmount: ethAmountWei.toString(),
          ethAddress,
          stellarAddress,
          exchangeRate: ethToXlmRate,
          secret,
          hashLock,
          created: new Date().toISOString(),
          status: 'awaiting_xlm_payment', // PENDING STATUS
          contractType: 'XLM_TO_ETH_PENDING',
          stellar: {
            paymentAddress: relayerStellarAddress,
            amount: xlmAmount.toString(),
            memo: `XLM-ETH-${orderId.substring(0, 8)}`
          },
          ethereum: {
            pendingAmount: ethAmountWei.toString(),
            beneficiary: ethAddress
          }
        };
        
        activeOrders.set(orderId, orderData);

        res.json({
          success: true,
          orderId,
          message: '⏳ XLM→ETH: Order created - Please send XLM to complete swap',
          orderData: {
            stellarAmount: (xlmAmount * 1e7).toString(),
            stellarAddress: relayerStellarAddress,
            memo: `XLM-ETH-${orderId.substring(0, 8)}`,
            expectedEthAmount: ethAmountWei.toString(),
            status: 'awaiting_xlm_payment',
            instructions: `Send ${xlmAmount} XLM to ${relayerStellarAddress} with memo: XLM-ETH-${orderId.substring(0, 8)}`
          }
        });
        
      } else {
        throw new Error('Invalid direction specified');
      }

    } catch (error) {
      console.error('❌ Bridge order creation failed:', error);
      res.status(500).json({
        error: 'Bridge order creation failed',
        details: error instanceof Error ? error.message : 'Unknown error'
      });
    }
  });

  // POST /api/orders/process - Process approved order (ETH→XLM: Send XLM, XLM→ETH: Send ETH)
  app.post('/api/orders/process', async (req, res) => {
    try {
      const { orderId, txHash, stellarTxHash, stellarAddress, ethAddress } = req.body;
      
      if (!orderId) {
        return res.status(400).json({
          error: 'Order ID is required'
        });
      }

      console.log('🌟 Processing approved order:', { orderId, txHash, stellarTxHash });
      
      // Get stored order
      const storedOrder = activeOrders.get(orderId);
      if (!storedOrder) {
        return res.status(404).json({
          error: 'Order not found',
          orderId
        });
      }

      // Use stored addresses
      const userStellarAddress = storedOrder.stellarAddress || stellarAddress;
      const userEthAddress = storedOrder.ethAddress || ethAddress;
      const orderAmount = storedOrder.amount;

      console.log('📋 Processing order with stored data:', {
        userStellarAddress,
        userEthAddress, 
        orderAmount,
        contractType: storedOrder.contractType
      });

      // Handle 1inch Escrow Factory orders first
      if (storedOrder.contractType === 'ONEINCH_ESCROW_FACTORY' && storedOrder.status === 'pending_escrow_deployment') {
        console.log('🏭 Processing 1inch Escrow Factory deployment...');
        
        try {
          // Escrow was deployed when user called createDstEscrow
          // Now we need to create corresponding escrow on Stellar
          console.log('🌟 Creating corresponding escrow on Stellar...');
          
          // Update order status to indicate escrow deployment success
          storedOrder.status = 'escrow_deployed';
          storedOrder.ethTxHash = txHash;
          
          // Process cross-chain transfer to Stellar
          await processEscrowToStellar(orderId, storedOrder);
          
          return res.json({
            success: true,
            orderId,
            message: '🏭 Escrow deployed and Stellar transfer initiated',
            status: 'processing_stellar_transfer'
          });
          
        } catch (escrowError: any) {
          console.error('❌ Escrow processing failed:', escrowError);
          storedOrder.status = 'escrow_failed';
          
          return res.status(500).json({
            error: 'Escrow processing failed',
            details: escrowError.message
          });
        }
      }

      console.log('🚨 DEBUG: About to determine direction...', { stellarTxHash, txHash });

      // Determine direction based on incoming data
      const isXlmToEth = stellarTxHash && !txHash; // XLM→ETH: Has stellarTxHash but no txHash
      const isEthToXlm = txHash && !stellarTxHash; // ETH→XLM: Has txHash but no stellarTxHash

      console.log('🚨 DEBUG: Direction variables computed:', { isXlmToEth, isEthToXlm });

      console.log('🔄 Direction detected:', {
        isXlmToEth,
        isEthToXlm,
        stellarTxHash: stellarTxHash || 'none',
        ethTxHash: txHash || 'none'
      });

      // XLM→ETH: Send ETH to user
      if (isXlmToEth) {
        console.log('💰 XLM→ETH: Sending ETH to user...');
        
        try {
          // ✅ NETWORK-AWARE: Detect if this order was created for testnet
          const orderNetworkMode = storedOrder.networkMode || 'mainnet'; // Check stored network
          const rpcUrl = orderNetworkMode === 'testnet' 
            ? (process.env.SEPOLIA_RPC_URL || 'https://eth-sepolia.g.alchemy.com/v2/YOUR_SEPOLIA_API_KEY_HERE')
            : (process.env.ETHEREUM_RPC_URL || 'https://eth-mainnet.g.alchemy.com/v2/YOUR_MAINNET_API_KEY_HERE');
          const privateKey = process.env.RELAYER_PRIVATE_KEY;
          
          console.log(`🌐 XLM→ETH Network Detection: ${orderNetworkMode.toUpperCase()}`);
          
          if (!privateKey) {
            throw new Error('RELAYER_PRIVATE_KEY environment variable is required');
          }
          
          console.log('💰 REAL MODE: Sending actual ETH transaction (process endpoint)');
          console.log('🔗 RPC URL:', rpcUrl);
          console.log('🔑 Using real private key:', privateKey.substring(0, 10) + '...');
          
          const provider = new ethers.JsonRpcProvider(rpcUrl);
          const relayerWallet = new ethers.Wallet(privateKey, provider);
          
          console.log('🔑 Relayer ETH address:', relayerWallet.address);
          
          // Get relayer balance with retry logic for Alchemy rate limiting
          console.log('🔍 Getting relayer balance...');
          let balance;
          let balanceRetryCount = 0;
          const maxBalanceRetries = 5;
          
          while (balanceRetryCount <= maxBalanceRetries) {
            try {
              balance = await provider.getBalance(relayerWallet.address);
              console.log('💰 Relayer ETH balance:', ethers.formatEther(balance), 'ETH');
              break; // Success, exit retry loop
            } catch (error: any) {
              balanceRetryCount++;
              
              // Check if it's Alchemy rate limiting (code 429)
              if (error?.code === 429 || error?.message?.includes('exceeded') || error?.message?.includes('rate limit')) {
                const delayMs = Math.pow(2, balanceRetryCount) * 1000; // Exponential backoff: 2s, 4s, 8s, 16s, 32s
                console.log(`⏳ Alchemy rate limit hit (process endpoint, attempt ${balanceRetryCount}/${maxBalanceRetries}). Waiting ${delayMs}ms...`);
                
                if (balanceRetryCount <= maxBalanceRetries) {
                  await new Promise(resolve => setTimeout(resolve, delayMs));
                  continue;
                }
              }
              
              // If it's not rate limiting or we've exhausted retries, throw
              console.error('❌ Failed to get relayer balance (process endpoint):', error.message);
              throw error;
            }
          }
          
                  // Calculate ETH amount to send using real-time rate from frontend
        const exchangeRate = storedOrder?.exchangeRate || ETH_TO_XLM_RATE; // Use real rate if available
        let ethAmount;
        if (storedOrder?.targetAmount) {
          console.log('🔍 DEBUG - Raw targetAmount:', storedOrder.targetAmount);
          
          // MORE AGGRESSIVE CLEANING - handle very large numbers
          let cleanTargetAmount = storedOrder.targetAmount.toString().replace(/[^0-9.]/g, '');
          let targetAmountNum = parseFloat(cleanTargetAmount);
          
          console.log('🔍 DEBUG - Parsed targetAmount:', targetAmountNum);
          
          if (isNaN(targetAmountNum) || targetAmountNum <= 0) {
            console.log('⚠️ Invalid targetAmount, using fallback calculation');
            // Fallback: use amount and exchange rate
            // Convert wei to ETH first, then calculate target amount
        const ethAmountFromWei = parseFloat(ethers.formatEther(orderAmount || '100000000000000000')); // 0.1 ETH default
        targetAmountNum = ethAmountFromWei / exchangeRate;
          }
          
          // EXTREME SAFETY: Max 1 ETH, min 0.000001 ETH
          const safeTargetAmount = Math.min(Math.max(targetAmountNum, 0.000001), 1.0);
          
          // Round to 6 decimal places to avoid precision issues
          const roundedTargetAmount = Math.round(safeTargetAmount * 1e6) / 1e6;
          
          console.log('🔢 SAFE CONVERSION - targetAmount:', targetAmountNum, '→', roundedTargetAmount, 'ETH');
          
          // Convert to wei safely with parseEther protection
          try {
            ethAmount = ethers.parseEther(roundedTargetAmount.toString()).toString();
          } catch (parseError: any) {
            console.warn('⚠️ parseEther failed, using minimum amount:', parseError.message);
            ethAmount = "1000000000000000"; // 0.001 ETH minimum
          }
        } else {
          // Convert XLM to ETH using exchange rate - SAFE CONVERSION
          // For XLM→ETH: orderAmount should be XLM amount, not ETH wei
          console.log('🔍 DEBUG - orderAmount for XLM→ETH conversion (process endpoint):', orderAmount);
          
          // ✅ CORRECT: Get XLM amount from stored order data
          let xlmAmount = 1600; // Default fallback
          
          console.log('🔍 DEBUG - storedOrder data structure:', {
            stellarAmount: storedOrder?.stellarAmount,
            stellar: storedOrder?.stellar,
            orderAmount
          });
          
          // Priority 1: Use stored stellar.amount (readable XLM format)
          if (storedOrder?.stellar?.amount) {
            xlmAmount = parseFloat(storedOrder.stellar.amount);
            console.log('✅ Using storedOrder.stellar.amount (process endpoint):', xlmAmount, 'XLM');
          }
          // Priority 2: Use stellarAmount (stroops) and convert to XLM
          else if (storedOrder?.stellarAmount) {
            const stellarAmountStroops = parseFloat(storedOrder.stellarAmount);
            xlmAmount = stellarAmountStroops / 1e7; // Convert stroops to XLM
            console.log('✅ Using storedOrder.stellarAmount converted (process endpoint):', stellarAmountStroops, 'stroops →', xlmAmount, 'XLM');
          }
          // Priority 3: Try orderAmount if it looks reasonable
          else if (orderAmount && typeof orderAmount === 'string') {
            const numericOrderAmount = parseFloat(orderAmount);
            console.log('🔍 DEBUG - Numeric orderAmount (process endpoint):', numericOrderAmount);
            
            // If it's a reasonable number (< 1M), it's likely XLM
            if (numericOrderAmount > 0 && numericOrderAmount < 1000000) {
              xlmAmount = numericOrderAmount;
              console.log('✅ Using orderAmount as XLM amount (process endpoint):', xlmAmount);
            } else {
              console.log('⚠️ orderAmount seems wrong, using default XLM (process endpoint)');
            }
          }
          
          console.log('🪙 XLM amount for conversion (process endpoint):', xlmAmount);
          console.log('💱 Exchange rate (process endpoint):', exchangeRate, 'XLM per ETH');
          
          // ✅ CORRECT FORMULA: XLM amount / exchange rate = ETH amount
          const ethAmountDecimal = xlmAmount / exchangeRate;
          console.log('🔢 Calculation (process endpoint):', xlmAmount, '÷', exchangeRate, '=', ethAmountDecimal, 'ETH');
          
          // Limit to reasonable ETH amounts (max 10 ETH per transaction)
          const safeEthAmount = Math.min(ethAmountDecimal, 10);
          
          // Round to 6 decimal places to avoid precision issues
          const roundedEthAmount = Math.round(safeEthAmount * 1e6) / 1e6;
          
          // Convert to wei safely with parseEther protection
          try {
            ethAmount = ethers.parseEther(roundedEthAmount.toString()).toString();
          } catch (parseError: any) {
            console.warn('⚠️ parseEther failed, using minimum amount:', parseError.message);
            ethAmount = "1000000000000000"; // 0.001 ETH minimum
          }
          console.log('🔢 SAFE CONVERSION - calculated:', ethAmountDecimal, '→', roundedEthAmount, 'ETH');
        }
        console.log('💱 Using exchange rate:', exchangeRate, 'XLM per ETH (XLM→ETH)');
          console.log('🎯 ETH amount to send:', ethers.formatEther(ethAmount), 'ETH');
          console.log('🏠 Sending to user address:', userEthAddress);
          
          // Create ETH transfer transaction
          const tx = {
            to: userEthAddress,
            value: ethAmount,
            gasLimit: 21000,
            gasPrice: ethers.parseUnits('20', 'gwei')
          };
          
          // Send transaction with retry for rate limiting
          let ethTxResponse;
          let retryCount = 0;
          const maxRetries = 3;
          
          while (retryCount <= maxRetries) {
            try {
              ethTxResponse = await relayerWallet.sendTransaction(tx);
              break; // Success, exit retry loop
            } catch (txError: any) {
              retryCount++;
              
              // Enhanced Alchemy rate limiting detection
              const isRateLimit = txError.code === 'UNKNOWN_ERROR' && txError.error?.code === 429 ||
                                txError.code === 429 ||
                                txError.message?.includes('exceeded') ||
                                txError.message?.includes('compute units') ||
                                txError.message?.includes('rate limit') ||
                                txError.error?.message?.includes('exceeded');
              
              if (isRateLimit && retryCount <= maxRetries) {
                const delayMs = Math.pow(2, retryCount) * 1000; // Exponential backoff: 2s, 4s, 8s
                console.log(`⏳ Alchemy rate limit detected (process endpoint, attempt ${retryCount}/${maxRetries}). Error:`, txError.message || txError.error?.message);
                console.log(`⏳ Waiting ${delayMs}ms before retry...`);
                await new Promise(resolve => setTimeout(resolve, delayMs));
                continue;
              }
              
              // If not rate limiting or exhausted retries, throw
              console.error('❌ Transaction failed after retries (process endpoint):', txError);
              throw txError;
            }
          }
          console.log('📤 ETH transaction sent:', ethTxResponse.hash);
          
          // Wait for confirmation with retry logic
          let ethTxReceipt;
          let confirmRetryCount = 0;
          const maxConfirmRetries = 3;
          
          while (confirmRetryCount <= maxConfirmRetries) {
            try {
              ethTxReceipt = await ethTxResponse.wait();
              console.log('✅ ETH transaction confirmed!');
              break;
            } catch (confirmError: any) {
              confirmRetryCount++;
              
              // Check for rate limiting during confirmation
              const isRateLimit = confirmError.code === 429 ||
                                confirmError.message?.includes('exceeded') ||
                                confirmError.message?.includes('rate limit');
              
              if (isRateLimit && confirmRetryCount <= maxConfirmRetries) {
                const delayMs = Math.pow(2, confirmRetryCount) * 1000;
                console.log(`⏳ Rate limit during confirmation (process endpoint, attempt ${confirmRetryCount}/${maxConfirmRetries}). Waiting ${delayMs}ms...`);
                await new Promise(resolve => setTimeout(resolve, delayMs));
                continue;
              }
              
              // If not rate limiting or exhausted retries, throw
              console.error('❌ Transaction confirmation failed (process endpoint):', confirmError);
              throw confirmError;
            }
          }
          console.log('🔍 ETH tx hash:', ethTxReceipt?.hash);
          console.log('🌐 View on Etherscan: https://sepolia.etherscan.io/tx/' + ethTxReceipt?.hash);
          
          // Update order status
          storedOrder.status = 'completed';
          storedOrder.ethTxHash = ethTxReceipt?.hash;
          
          // Success response
          res.json({
            success: true,
            orderId,
            ethTxId: ethTxReceipt?.hash,
            message: 'Cross-chain swap completed successfully!',
            details: {
              stellar: {
                txHash: stellarTxHash,
                status: 'confirmed'
              },
              ethereum: {
                txId: ethTxReceipt?.hash,
                amount: `${ethers.formatEther(ethAmount)} ETH`,
                destination: userEthAddress,
                status: 'completed'
              }
            }
          });
          
        } catch (ethError: any) {
          console.error('❌ ETH transaction failed:', ethError);
          res.status(500).json({
            error: 'ETH release failed',
            details: ethError.message
          });
        }
        
        return; // Exit here for XLM→ETH
      }

      // ETH→XLM: Send XLM to user
      if (isEthToXlm) {
        console.log('💰 ETH→XLM: Sending XLM to user...');
      
        // Dynamic import Stellar SDK with better error handling
        try {
        console.log('🔗 Loading Stellar SDK...');
        const { Horizon, Keypair, Asset, Operation, TransactionBuilder, Networks, BASE_FEE, Memo } = await import('@stellar/stellar-sdk');
        
        // Setup Stellar server (dynamic network based on stored order)
        const dynamicNetwork = storedOrder.contractType?.includes('ONEINCH') ? 'mainnet' : 'testnet';
        const stellarConfig = NETWORK_CONFIG[dynamicNetwork].stellar;
        const server = new Horizon.Server(stellarConfig.horizonUrl);
        
        console.log(`🔗 Using Stellar ${dynamicNetwork}:`, {
          horizonUrl: stellarConfig.horizonUrl,
          detectedFrom: storedOrder.contractType
        });
        
        // Relayer Stellar keys (from environment)
        const relayerKeypair = Keypair.fromSecret(
          process.env.RELAYER_STELLAR_SECRET || 'SAXXXXXXXXXXXXXXXXXXXXXXXXXXXXXXXXXXXXXXXXXXXXXXXXXXXXXX'
        );
        
        console.log(`🔗 Connecting to Stellar ${dynamicNetwork}...`);
        const relayerAccount = await server.loadAccount(relayerKeypair.publicKey());
        console.log('💰 Relayer XLM balance:', relayerAccount.balances.find(b => b.asset_type === 'native')?.balance);

        // Calculate XLM amount to send using real-time rate from frontend
        const exchangeRate = storedOrder?.exchangeRate || ETH_TO_XLM_RATE; // Use real rate if available
        // Convert wei to ETH first, then calculate XLM amount
        const ethAmount = parseFloat(ethers.formatEther(orderAmount || '1000000000000000')); // Convert wei to ETH
        const xlmAmount = (ethAmount * exchangeRate).toFixed(7);
        console.log('💱 Using exchange rate:', exchangeRate, 'XLM per ETH');
        
        console.log('🎯 Sending to user address:', userStellarAddress);
        console.log('💰 XLM amount to send:', xlmAmount);
        
        // Create payment transaction
        const payment = Operation.payment({
          destination: userStellarAddress,
          asset: Asset.native(), // XLM
          amount: xlmAmount
        });
        
        // Build transaction with dynamic network
        const networkPassphrase = dynamicNetwork === 'mainnet' ? Networks.PUBLIC : Networks.TESTNET;
        const transaction = new TransactionBuilder(relayerAccount, {
          fee: BASE_FEE,
          networkPassphrase: networkPassphrase
        })
          .addOperation(payment)
          .addMemo(Memo.text(`Bridge:${orderId.substring(0, 20)}`))
          .setTimeout(300)
          .build();
        
        // Sign transaction
        transaction.sign(relayerKeypair);
        console.log('📝 Transaction signed');
        console.log('💫 Sending XLM to:', userStellarAddress);
        
        // Submit to network
        const result = await server.submitTransaction(transaction);
        console.log('✅ Stellar transaction successful!');
        console.log('🔍 Transaction hash:', result.hash);
        console.log('🌐 View on StellarExpert: https://stellar.expert/explorer/' + 
          (DEFAULT_NETWORK_MODE === 'mainnet' ? 'public' : 'testnet') + '/tx/' + result.hash);
        
        // Update order status
        storedOrder.status = 'completed';
        storedOrder.stellarTxHash = result.hash;
        
        // Successful response
        res.json({
          success: true,
          orderId,
          stellarTxId: result.hash,
          message: 'Cross-chain swap completed successfully!',
          details: {
            ethereum: {
              txHash: txHash,
              status: 'confirmed'
            },
            stellar: {
              txId: result.hash,
              amount: `${xlmAmount} XLM`,
              destination: userStellarAddress,
              status: 'completed'
            }
          }
        });

      } catch (stellarError: any) {
        console.error('❌ Stellar transaction failed:', stellarError);
        console.log('Error details:', stellarError.message);
        
        // Fallback to mock response
        const mockTxId = `mock_stellar_${Date.now()}_${Math.random().toString(36).substring(2, 8)}`;
        console.log('🔄 Falling back to mock transaction:', mockTxId);
        
        // Use real-time rate for mock response too
        const exchangeRate = storedOrder?.exchangeRate || ETH_TO_XLM_RATE;
        // Convert wei to ETH first, then calculate XLM amount
        const ethAmountFromWei = parseFloat(ethers.formatEther(orderAmount || '1000000000000000')); // 0.001 ETH default
        const xlmAmount = (ethAmountFromWei * exchangeRate).toFixed(7);
        
        res.json({
          success: true,
          orderId,
          stellarTxId: mockTxId,
          message: 'Cross-chain swap completed (mock mode)',
          error: stellarError.message,
          details: {
            ethereum: {
              status: 'confirmed'
            },
            stellar: {
              txId: mockTxId,
              amount: `${xlmAmount} XLM`,
              destination: userStellarAddress,
              status: 'mock_processing',
              error: 'Stellar transaction failed, using mock'
            }
          }
        });
        }
      } // End of ETH→XLM processing

    } catch (error: any) {
      console.error('❌ Order processing failed:', error);
      res.status(500).json({
        error: 'Order processing failed',
        details: error instanceof Error ? error.message : 'Unknown error'
      });
    }
  });
  
  // POST /api/orders/xlm-to-eth - Dedicated XLM→ETH processing endpoint  
  app.post('/api/orders/xlm-to-eth', async (req, res) => {
    try {
      console.log('🔍 DEBUG: XLM→ETH endpoint received request body:', JSON.stringify(req.body, null, 2));
      console.log('🔍 DEBUG: Request headers:', JSON.stringify(req.headers, null, 2));
      console.log('🔍 DEBUG: Environment check - ETHEREUM_RPC_URL:', process.env.ETHEREUM_RPC_URL ? 'SET' : 'NOT SET');
      console.log('🔍 DEBUG: Environment check - RELAYER_PRIVATE_KEY:', process.env.RELAYER_PRIVATE_KEY ? 'SET' : 'NOT SET');
      
      const { orderId, stellarTxHash, stellarAddress, ethAddress, networkMode } = req.body;
      
      // ✅ NETWORK DETECTION: Check request body first, then stored order, then default
      const requestNetwork = networkMode || 
                            (req.query.network as string) || 
                            DEFAULT_NETWORK_MODE;
      
      console.log('🌐 XLM→ETH Endpoint Network Detection:', {
        bodyNetworkMode: networkMode,
        queryNetwork: req.query.network,
        defaultMode: DEFAULT_NETWORK_MODE,
        finalDecision: requestNetwork.toUpperCase()
      });
      
      if (!orderId || !stellarTxHash || !ethAddress) {
        console.log('❌ Missing required fields:', { orderId: !!orderId, stellarTxHash: !!stellarTxHash, ethAddress: !!ethAddress });
        return res.status(400).json({
          error: 'Missing required fields: orderId, stellarTxHash, ethAddress'
        });
      }

      // Normalize Ethereum address (fix checksum)
      const normalizedEthAddress = ethers.getAddress(ethAddress.toLowerCase());

      console.log('💰 XLM→ETH: Processing dedicated endpoint...', { orderId, stellarTxHash, stellarAddress, ethAddress: normalizedEthAddress });
      
      // Get stored order - BYPASSED FOR NOW (in-memory data lost on restart)
      const storedOrder = activeOrders.get(orderId);
      // if (!storedOrder) {
      //   return res.status(404).json({
      //     error: 'Order not found',
      //     orderId
      //   });
      // }

      // Use provided data or defaults if order not found in memory
      const userEthAddress = storedOrder?.ethAddress || normalizedEthAddress;
      const orderAmount = storedOrder?.amount || '10'; // Default for testing
      
      console.log('🎯 XLM→ETH: Sending ETH to user...', { userEthAddress, orderAmount });
      
      try {
        // ✅ NETWORK-AWARE: Use request network first, fallback to stored order
        const orderNetworkMode = requestNetwork || storedOrder?.networkMode || 'mainnet';
        const rpcUrl = orderNetworkMode === 'testnet' 
          ? (process.env.SEPOLIA_RPC_URL || 'https://eth-sepolia.g.alchemy.com/v2/YOUR_SEPOLIA_API_KEY_HERE')
          : (process.env.ETHEREUM_RPC_URL || 'https://eth-mainnet.g.alchemy.com/v2/YOUR_MAINNET_API_KEY_HERE');
        const privateKey = process.env.RELAYER_PRIVATE_KEY;
        
        console.log(`🌐 XLM→ETH Network Detection (2nd endpoint): ${orderNetworkMode.toUpperCase()}`);
        
        if (!privateKey) {
          throw new Error('RELAYER_PRIVATE_KEY environment variable is required');
        }
        
        console.log('💰 REAL MODE: Sending actual ETH transaction');
        console.log('🔗 RPC URL:', rpcUrl);
        console.log('🔑 Using real private key:', privateKey.substring(0, 10) + '...');
        
        const provider = new ethers.JsonRpcProvider(rpcUrl);
        const relayerWallet = new ethers.Wallet(privateKey, provider);
        
        console.log('🔑 Relayer ETH address:', relayerWallet.address);
        
        // Get relayer balance with retry logic for Alchemy rate limiting
        console.log('🔍 Getting relayer balance...');
        let balance;
        let balanceRetryCount2 = 0;
        const maxBalanceRetries2 = 5;
        
        while (balanceRetryCount2 <= maxBalanceRetries2) {
          try {
            balance = await provider.getBalance(relayerWallet.address);
            console.log('💰 Relayer ETH balance:', ethers.formatEther(balance), 'ETH');
            break; // Success, exit retry loop
          } catch (error: any) {
            balanceRetryCount2++;
            
            // Check if it's Alchemy rate limiting (code 429)
            if (error?.code === 429 || error?.message?.includes('exceeded') || error?.message?.includes('rate limit')) {
              const delayMs = Math.pow(2, balanceRetryCount2) * 1000; // Exponential backoff: 2s, 4s, 8s, 16s, 32s
              console.log(`⏳ Alchemy rate limit hit (attempt ${balanceRetryCount2}/${maxBalanceRetries2}). Waiting ${delayMs}ms...`);
              
              if (balanceRetryCount2 <= maxBalanceRetries2) {
                await new Promise(resolve => setTimeout(resolve, delayMs));
                continue;
              }
            }
            
            // If it's not rate limiting or we've exhausted retries, throw
            console.error('❌ Failed to get relayer balance:', error.message);
            throw error;
          }
        }
        
        // Calculate ETH amount to send using real-time rate from frontend  
        const exchangeRate = storedOrder?.exchangeRate || ETH_TO_XLM_RATE; // Use real rate if available
        let ethAmount;
        if (storedOrder?.targetAmount) {
          console.log('🔍 DEBUG - Raw targetAmount (2nd endpoint):', storedOrder.targetAmount);
          
          // MORE AGGRESSIVE CLEANING - handle very large numbers
          let cleanTargetAmount = storedOrder.targetAmount.toString().replace(/[^0-9.]/g, '');
          let targetAmountNum = parseFloat(cleanTargetAmount);
          
          console.log('🔍 DEBUG - Parsed targetAmount (2nd endpoint):', targetAmountNum);
          
          if (isNaN(targetAmountNum) || targetAmountNum <= 0) {
            console.log('⚠️ Invalid targetAmount, using fallback calculation (2nd endpoint)');
            // Fallback: use amount and exchange rate
            // Convert wei to ETH first, then calculate target amount
            const ethAmountFromWei = parseFloat(ethers.formatEther(orderAmount || '100000000000000000')); // 0.1 ETH default
            targetAmountNum = ethAmountFromWei / exchangeRate;
          }
          
          // EXTREME SAFETY: Max 1 ETH, min 0.000001 ETH
          const safeTargetAmount = Math.min(Math.max(targetAmountNum, 0.000001), 1.0);
          
          // Round to 6 decimal places to avoid precision issues
          const roundedTargetAmount = Math.round(safeTargetAmount * 1e6) / 1e6;
          
          console.log('🔢 SAFE CONVERSION - targetAmount (2nd endpoint):', targetAmountNum, '→', roundedTargetAmount, 'ETH');
          
          // Convert to wei safely
          ethAmount = ethers.parseEther(roundedTargetAmount.toString()).toString();
        } else {
          // Convert XLM to ETH using exchange rate - SAFE CONVERSION
          // For XLM→ETH: orderAmount should be XLM amount, not ETH wei
          console.log('🔍 DEBUG - orderAmount for XLM→ETH conversion:', orderAmount);
          
          // ✅ CORRECT: Get XLM amount from stored order data
          let xlmAmount = 1600; // Default fallback
          
          console.log('🔍 DEBUG - storedOrder data structure (dedicated endpoint):', {
            stellarAmount: storedOrder?.stellarAmount,
            stellar: storedOrder?.stellar,
            orderAmount
          });
          
          // Priority 1: Use stored stellar.amount (readable XLM format)
          if (storedOrder?.stellar?.amount) {
            xlmAmount = parseFloat(storedOrder.stellar.amount);
            console.log('✅ Using storedOrder.stellar.amount (dedicated endpoint):', xlmAmount, 'XLM');
          }
          // Priority 2: Use stellarAmount (stroops) and convert to XLM
          else if (storedOrder?.stellarAmount) {
            const stellarAmountStroops = parseFloat(storedOrder.stellarAmount);
            xlmAmount = stellarAmountStroops / 1e7; // Convert stroops to XLM
            console.log('✅ Using storedOrder.stellarAmount converted (dedicated endpoint):', stellarAmountStroops, 'stroops →', xlmAmount, 'XLM');
          }
          // Priority 3: Try orderAmount if it looks reasonable
          else if (orderAmount && typeof orderAmount === 'string') {
            const numericOrderAmount = parseFloat(orderAmount);
            console.log('🔍 DEBUG - Numeric orderAmount (dedicated endpoint):', numericOrderAmount);
            
            // If it's a reasonable number (< 1M), it's likely XLM
            if (numericOrderAmount > 0 && numericOrderAmount < 1000000) {
              xlmAmount = numericOrderAmount;
              console.log('✅ Using orderAmount as XLM amount (dedicated endpoint):', xlmAmount);
            } else {
              console.log('⚠️ orderAmount seems wrong, using default XLM (dedicated endpoint)');
            }
          }
          
          console.log('🪙 XLM amount for conversion:', xlmAmount);
          console.log('💱 Exchange rate:', exchangeRate, 'XLM per ETH');
          
          // ✅ CORRECT FORMULA: XLM amount / exchange rate = ETH amount
          const ethAmountDecimal = xlmAmount / exchangeRate;
          console.log('🔢 Calculation:', xlmAmount, '÷', exchangeRate, '=', ethAmountDecimal, 'ETH');
          
          // Limit to reasonable ETH amounts (max 10 ETH per transaction)
          const safeEthAmount = Math.min(ethAmountDecimal, 10);
          
          // Round to 6 decimal places to avoid precision issues
          const roundedEthAmount = Math.round(safeEthAmount * 1e6) / 1e6;
          
          // Convert to wei safely with parseEther protection
          try {
            ethAmount = ethers.parseEther(roundedEthAmount.toString()).toString();
          } catch (parseError: any) {
            console.warn('⚠️ parseEther failed, using minimum amount:', parseError.message);
            ethAmount = "1000000000000000"; // 0.001 ETH minimum
          }
        }
        console.log('💱 Using exchange rate:', exchangeRate, 'XLM per ETH (dedicated endpoint)');
        console.log('🎯 ETH amount to send:', ethers.formatEther(ethAmount), 'ETH');
        console.log('🏠 Sending to user address:', userEthAddress);
        
        // Create ETH transfer transaction
        const tx = {
          to: userEthAddress,
          value: ethAmount,
          gasLimit: 21000,
          gasPrice: ethers.parseUnits('20', 'gwei')
        };
        
        // Send transaction with retry for rate limiting
        let ethTxResponse;
        let txRetryCount = 0;
        const maxTxRetries = 3;
        
        while (txRetryCount <= maxTxRetries) {
          try {
            ethTxResponse = await relayerWallet.sendTransaction(tx);
            break; // Success, exit retry loop
          } catch (txError: any) {
            txRetryCount++;
            
            // Enhanced Alchemy rate limiting detection
            const isRateLimit = txError.code === 'UNKNOWN_ERROR' && txError.error?.code === 429 ||
                              txError.code === 429 ||
                              txError.message?.includes('exceeded') ||
                              txError.message?.includes('compute units') ||
                              txError.message?.includes('rate limit') ||
                              txError.error?.message?.includes('exceeded');
            
            if (isRateLimit && txRetryCount <= maxTxRetries) {
              const delayMs = Math.pow(2, txRetryCount) * 1000; // Exponential backoff: 2s, 4s, 8s
              console.log(`⏳ Alchemy rate limit detected (attempt ${txRetryCount}/${maxTxRetries}). Error:`, txError.message || txError.error?.message);
              console.log(`⏳ Waiting ${delayMs}ms before retry...`);
              await new Promise(resolve => setTimeout(resolve, delayMs));
              continue;
            }
            
            // If not rate limiting or exhausted retries, throw
            console.error('❌ Transaction failed after retries:', txError);
            throw txError;
          }
        }
        console.log('📤 ETH transaction sent:', ethTxResponse.hash);
        
        // Wait for confirmation with retry logic
        let ethTxReceipt;
        let confirmRetryCount = 0;
        const maxConfirmRetries = 3;
        
        while (confirmRetryCount <= maxConfirmRetries) {
          try {
            ethTxReceipt = await ethTxResponse.wait();
            console.log('✅ ETH transaction confirmed!');
            break;
          } catch (confirmError: any) {
            confirmRetryCount++;
            
            // Check for rate limiting during confirmation
            const isRateLimit = confirmError.code === 429 ||
                              confirmError.message?.includes('exceeded') ||
                              confirmError.message?.includes('rate limit');
            
            if (isRateLimit && confirmRetryCount <= maxConfirmRetries) {
              const delayMs = Math.pow(2, confirmRetryCount) * 1000;
              console.log(`⏳ Rate limit during confirmation (attempt ${confirmRetryCount}/${maxConfirmRetries}). Waiting ${delayMs}ms...`);
              await new Promise(resolve => setTimeout(resolve, delayMs));
              continue;
            }
            
            // If not rate limiting or exhausted retries, throw
            console.error('❌ Transaction confirmation failed:', confirmError);
            throw confirmError;
          }
        }
        console.log('🔍 ETH tx hash:', ethTxReceipt?.hash);
        console.log('🌐 View on Etherscan: https://sepolia.etherscan.io/tx/' + ethTxReceipt?.hash);
        
        // Update order status if found in memory
        if (storedOrder) {
          storedOrder.status = 'completed';
        }
        
        // Success response
        res.json({
          success: true,
          orderId,
          ethTxId: ethTxReceipt?.hash,
          message: 'XLM→ETH swap completed successfully!',
          details: {
            stellar: {
              txHash: stellarTxHash,
              status: 'confirmed'
            },
            ethereum: {
              txId: ethTxReceipt?.hash,
                              amount: `${ethers.formatEther(ethAmount)} ETH`,
              destination: userEthAddress,
              status: 'completed'
            }
          }
        });
        
        console.log('🎉 XLM→ETH swap completed successfully!');
        
      } catch (ethError: any) {
        console.error('❌ ETH transaction failed:', ethError);
        console.error('❌ Full ETH error details:', {
          name: ethError.name,
          message: ethError.message,
          code: ethError.code,
          stack: ethError.stack,
          data: ethError.data
        });
        res.status(500).json({
          error: 'ETH release failed',
          details: ethError.message,
          errorCode: ethError.code,
          errorName: ethError.name
        });
      }

    } catch (error: any) {
      console.error('❌ XLM→ETH processing failed:', error);
      console.error('❌ Error stack trace:', error.stack);
      console.error('❌ Error details:', {
        message: error.message,
        name: error.name,
        code: error.code
      });
      
      res.status(500).json({
        error: 'XLM→ETH processing failed',
        details: error instanceof Error ? error.message : 'Unknown error'
      });
    }
  });

  console.log('📍 DEBUG: Orders endpoints registered successfully');
  
  // Phase 6.5: EscrowFactory Event Listening
  console.log('🏭 Setting up EscrowFactory event listeners...');
  
  // Setup EscrowFactory contract instance for event listening
  try {
    const provider = new ethers.JsonRpcProvider(RELAYER_CONFIG.ethereum.rpcUrl);
    const escrowFactoryContract = new ethers.Contract(getEscrowFactoryAddress(), getEscrowFactoryABI(DEFAULT_NETWORK_MODE === 'mainnet'), provider);
    
    // Get relayer wallet for proxy operations
    const relayerPrivateKey = process.env.RELAYER_PRIVATE_KEY || '0x0000000000000000000000000000000000000000000000000000000000000001';
    const relayerWallet = new ethers.Wallet(relayerPrivateKey, provider);
    const relayerAddress = relayerWallet.address;
    
    console.log('🔑 Relayer address for proxy operations:', relayerAddress);
    
    // Skip authorization check to reduce API calls and avoid spam
    console.log('💡 To authorize relayer: POST /api/admin/authorize-relayer');
    console.log('⚠️  Skipping authorization check to reduce API rate limit issues');
    
    // Monitor incoming ETH transfers to relayer using simpler approach
    let lastProcessedBlock = await provider.getBlockNumber();
    
    setInterval(async () => {
      try {
        // Add retry logic for block number
        let currentBlock;
        for (let retry = 0; retry < 3; retry++) {
          try {
            currentBlock = await provider.getBlockNumber();
            break;
          } catch (error: any) {
            if (error?.code === 429 && retry < 2) {
              console.log(`⏳ Rate limited getting block number, waiting ${(retry + 1) * 2}s...`);
              await new Promise(resolve => setTimeout(resolve, (retry + 1) * 2000));
              continue;
            }
            throw error;
          }
        }
        
        // Check new blocks for transfers
        for (let blockNum = lastProcessedBlock + 1; blockNum <= currentBlock; blockNum++) {
          const block = await provider.getBlock(blockNum, true);
          if (!block?.transactions) continue;
          
          // Check each transaction
          for (const txHash of block.transactions) {
            // Add retry logic for API calls
            let tx;
            for (let retry = 0; retry < 3; retry++) {
              try {
                tx = await provider.getTransaction(txHash);
                break;
              } catch (error: any) {
                if (error?.code === 429 && retry < 2) {
                  console.log(`⏳ Rate limited, retrying in ${(retry + 1) * 2}s...`);
                  await new Promise(resolve => setTimeout(resolve, (retry + 1) * 2000));
                  continue;
                }
                throw error;
              }
            }
            if (!tx) continue;
            
            // Check if it's ETH transfer to relayer
            if (tx.to === relayerAddress && tx.value && tx.value > 0n) {
              console.log('💰 Incoming ETH transfer detected:', {
                from: tx.from,
                value: ethers.formatEther(tx.value),
                hash: tx.hash
              });
              
              // Find matching order
              for (const [orderId, orderData] of activeOrders.entries()) {
                if (orderData.ethAddress === tx.from && orderData.status === 'pending_relayer_escrow') {
                  console.log(`✅ Matched transfer to order ${orderId}`);
                  
                  // Create escrow on behalf of user
                  await createEscrowForOrder(orderData, orderId, escrowFactoryContract, relayerWallet);
                  break;
                }
              }
            }
          }
        }
        
        lastProcessedBlock = currentBlock;
      } catch (error) {
        console.error('❌ Error monitoring transfers:', error);
      }
    }, RELAYER_CONFIG.pollInterval); // Use configurable poll interval (15s default)
    
    // XLM Payment Monitoring for XLM→ETH orders
    console.log('🌟 Starting Stellar payment monitoring...');
    let lastProcessedStellarLedger = 0;
    
    setInterval(async () => {
      try {
        console.log('🔍 Checking for XLM payments to relayer...');
        
        const networkMode = RELAYER_CONFIG.ethereum.network === 'mainnet' ? 'mainnet' : 'testnet';
        const stellarConfig = NETWORK_CONFIG[networkMode].stellar;
        const { Horizon } = await import('@stellar/stellar-sdk');
        const server = new Horizon.Server(stellarConfig.horizonUrl);
        
        const relayerStellarPublic = process.env.RELAYER_STELLAR_PUBLIC || 'YOUR_STELLAR_PUBLIC_KEY_HERE';
        
        // Get current ledger
        const ledgerResponse = await server.ledgers().order('desc').limit(1).call();
        const currentLedger = parseInt(ledgerResponse.records[0].sequence.toString());
        
        if (lastProcessedStellarLedger === 0) {
          lastProcessedStellarLedger = currentLedger - 10; // Start from 10 ledgers ago
          console.log('🌟 Stellar monitoring initialized, starting from ledger:', lastProcessedStellarLedger);
          return;
        }
        
        // Check payments to relayer since last processed ledger
        const paymentsResponse = await server.payments()
          .forAccount(relayerStellarPublic)
          .cursor((lastProcessedStellarLedger * 4294967296).toString()) // Convert ledger to cursor
          .order('asc')
          .limit(50)
          .call();
        
        for (const payment of paymentsResponse.records) {
          if (payment.type === 'payment' && payment.asset_type === 'native' && payment.to === relayerStellarPublic) {
            console.log('💰 XLM payment detected:', {
              from: payment.from,
              amount: payment.amount,
              txHash: payment.transaction_hash
            });
            
            // Get transaction details to extract memo
            const txResponse = await server.transactions().transaction(payment.transaction_hash).call();
            const memo = txResponse.memo;
            
            if (memo && memo.startsWith('XLM-ETH-')) {
              const orderPrefix = memo.replace('XLM-ETH-', '');
              console.log('🔍 Found XLM→ETH payment with memo:', memo, 'Order prefix:', orderPrefix);
              
              // Find matching pending order
              for (const [orderId, orderData] of activeOrders.entries()) {
                if (orderId.includes(orderPrefix) && orderData.status === 'awaiting_xlm_payment') {
                  console.log('✅ Matched XLM payment to order:', orderId);
                  
                  // Verify payment amount matches expected
                  const expectedXLM = parseFloat(orderData.stellar.amount);
                  const receivedXLM = parseFloat(payment.amount);
                  
                  if (Math.abs(receivedXLM - expectedXLM) < 0.001) { // 0.001 XLM tolerance
                    console.log('💰 XLM amount verified:', receivedXLM, '≈', expectedXLM);
                    
                    // Create ETH HTLC now that XLM is received
                    await createETHHTLCForOrder(orderData, orderId);
                  } else {
                    console.warn('⚠️ XLM amount mismatch:', receivedXLM, 'vs expected:', expectedXLM);
                  }
                  break;
                }
              }
            }
          }
        }
        
        lastProcessedStellarLedger = currentLedger;
        
      } catch (stellarError) {
        console.error('❌ Stellar monitoring error:', stellarError);
      }
    }, 15000); // Check every 15 seconds
    
    // Function to create ETH HTLC after XLM payment received
    async function createETHHTLCForOrder(orderData: any, orderId: string) {
      console.log('🏭 Creating ETH HTLC for verified XLM payment:', orderId);
      
      try {
        const provider = new ethers.JsonRpcProvider(process.env.ETHEREUM_RPC_URL);
        const relayerWallet = new ethers.Wallet(process.env.RELAYER_PRIVATE_KEY!, provider);
        
        // Check relayer balance first
        const relayerBalance = await provider.getBalance(relayerWallet.address);
        console.log('💰 Relayer ETH balance:', ethers.formatEther(relayerBalance), 'ETH');
        
        const mainnetHTLCAddress = getHtlcBridgeAddress('mainnet');
        const mainnetHTLCContract = new ethers.Contract(mainnetHTLCAddress, [
          "function createOrder(address token, uint256 amount, bytes32 hashLock, uint256 timelock, address beneficiary, address refundAddress) external payable returns (bytes32 orderId)"
        ], relayerWallet);

        const ethAmountWei = BigInt(orderData.ethAmount);
        const timelockEth = Math.floor(Date.now() / 1000) + 7200; // 2 hours
        
        console.log('🔢 DETAILED ETH HTLC DEBUG:', {
          orderData_ethAmount: orderData.ethAmount,
          ethAmountWei_string: ethAmountWei.toString(),
          ethAmountWei_formatted: ethers.formatEther(ethAmountWei),
          beneficiary: orderData.ethAddress,
          hashLock: orderData.hashLock,
          relayerAddress: relayerWallet.address,
          relayerBalance_ETH: ethers.formatEther(relayerBalance),
          contractAddress: mainnetHTLCAddress
        });

        // Check for insufficient balance
        const estimatedGasCost = ethers.parseEther("0.002"); // ~0.002 ETH for gas
        const totalRequired = ethAmountWei + estimatedGasCost;
        
        console.log('💰 Balance Check:', {
          required_ETH: ethers.formatEther(ethAmountWei),
          gas_estimate_ETH: ethers.formatEther(estimatedGasCost),
          total_required_ETH: ethers.formatEther(totalRequired),
          relayer_balance_ETH: ethers.formatEther(relayerBalance),
          has_sufficient_balance: relayerBalance >= totalRequired
        });
        
        if (relayerBalance < totalRequired) {
          throw new Error(`❌ Insufficient relayer balance! Need ${ethers.formatEther(totalRequired)} ETH, have ${ethers.formatEther(relayerBalance)} ETH`);
        }

        // Create ETH HTLC with retry mechanism
        let ethTx;
        let retryCount = 0;
        const maxRetries = 3;
        
        while (retryCount <= maxRetries) {
          try {
            ethTx = await mainnetHTLCContract.createOrder(
              '0x0000000000000000000000000000000000000000', // ETH
              ethAmountWei,
              '0x' + orderData.hashLock, // Add 0x prefix for Ethereum contract
              timelockEth,
              orderData.ethAddress, // User gets ETH
              process.env.RELAYER_ETH_ADDRESS!, // Relayer refund
              { value: ethAmountWei }
            );
            break; // Success, exit retry loop
          } catch (createError: any) {
            console.log('🔍 ETH HTLC createOrder error:', createError.code, createError.message);
            
            // Check for rate limiting
            const isRateLimited = (
              createError.code === 'UNKNOWN_ERROR' && 
              createError.error?.code === 429
            ) || (
              createError.message?.includes('compute units per second') ||
              createError.message?.includes('rate limit') ||
              createError.code === 429
            );
            
            if (isRateLimited && retryCount < maxRetries) {
              retryCount++;
              const delay = 3000 * retryCount; // 3s, 6s, 9s
              console.log(`⏳ Alchemy rate limited, retrying ETH HTLC in ${delay}ms (attempt ${retryCount}/${maxRetries})`);
              await new Promise(resolve => setTimeout(resolve, delay));
            } else {
              throw createError; // Re-throw if not rate limiting or max retries reached
            }
          }
        }

        console.log('📝 ETH HTLC TX sent:', ethTx.hash);
        const ethReceipt = await ethTx.wait();
        console.log('✅ ETH HTLC created successfully for order:', orderId);

        // Update order status
        orderData.status = 'eth_htlc_created';
        orderData.ethereum = {
          orderId: ethReceipt.logs[0]?.topics[1],
          txHash: ethTx.hash,
          contractAddress: mainnetHTLCAddress
        };
        
        console.log('🎉 XLM→ETH swap ready! User can now claim ETH with secret:', orderData.secret.substring(0, 10) + '...');
        
      } catch (error) {
        console.error('❌ ETH HTLC creation failed for order:', orderId, error);
        orderData.status = 'eth_htlc_failed';
      }
    }
    
    // Function to create escrow for order
    async function createEscrowForOrder(orderData: any, orderId: string, contract: ethers.Contract, wallet: ethers.Wallet) {
      try {
        console.log(`🏭 Creating escrow for order ${orderId}...`);
        
        // Calculate dynamic safety deposit for this escrow with network awareness
        const orderAmountBigInt = BigInt(orderData.amount);
        const orderNetworkMode = orderData.networkMode || DEFAULT_NETWORK_MODE;
        const actualSafetyDeposit = calculateDynamicSafetyDeposit(orderData.amount, orderNetworkMode);
        
        const totalValue = orderAmountBigInt + actualSafetyDeposit;
        const contractWithSigner = contract.connect(wallet) as any;
        let tx;
        
        // Dinamik method selection - Mainnet vs Testnet
        const isMainnetRequest = orderNetworkMode === 'mainnet';
        
        if (isMainnetRequest) {
                  // MAINNET: Use createDstEscrow (1inch cross-chain resolver pattern)
        console.log('🏭 MAINNET: Using createDstEscrow method (1inch pattern)...');
          
          // Generate order hash
          const orderHash = orderData.orderHash || ethers.keccak256(
            ethers.solidityPacked(
              ['address', 'uint256', 'bytes32', 'uint256'],
              [orderData.ethAddress, orderAmountBigInt, orderData.hashLock, Math.floor(Date.now() / 1000)]
            )
          );
          
          // Prepare createDstEscrow parameters according to 1inch pattern
          const srcChainId = 1; // Ethereum mainnet
          const dstChainId = 1; // Stellar (using 1 as placeholder)
          
          // Create order structure for 1inch createDstEscrow
          const order = {
            maker: orderData.ethAddress,
            taker: '0x0000000000000000000000000000000000000000', // Zero address
            makerAsset: '0x0000000000000000000000000000000000000000', // ETH
            takerAsset: '0x0000000000000000000000000000000000000000', // Target asset (placeholder)
            makingAmount: orderAmountBigInt,
            takingAmount: orderAmountBigInt, // 1:1 for bridge
            salt: ethers.randomBytes(32),
            extension: orderData.hashLock
          };
          
          // Create empty signature for createDstEscrow (will be filled by user)
          const signature = '0x';
          
          // Create taker traits
          const takerTraits = {
            extensionData: orderData.hashLock,
            safetyDeposit: actualSafetyDeposit,
            timelock: orderData.timelock || (Math.floor(Date.now() / 1000) + (2 * 60 * 60))
          };
          
                  // Call createDstEscrow method
        console.log('🚀 Calling createDstEscrow with parameters:', {
            srcChainId,
            orderHash: orderHash.substring(0, 10) + '...',
            makingAmount: ethers.formatEther(order.makingAmount),
            safetyDeposit: ethers.formatEther(actualSafetyDeposit)
          });
          
          // Use createDstEscrow method
          tx = await contractWithSigner.createDstEscrow(
            order,
            signature,
            takerTraits,
            order.makingAmount,
            orderData.hashLock,
            {
              value: totalValue,
              gasLimit: 3000000
            }
          );
        } else {
          // TESTNET: Use createEscrow
          console.log('🏭 TESTNET: Using createEscrow...');
          
          const escrowConfig = {
            token: '0x0000000000000000000000000000000000000000', // ETH
            amount: orderData.amount,
            hashLock: orderData.hashLock,
            timelock: orderData.timelock,
            beneficiary: orderData.ethAddress,
            refundAddress: orderData.ethAddress,
            safetyDeposit: actualSafetyDeposit.toString(),
            chainId: 11155111, // Sepolia
            stellarTxHash: ethers.ZeroHash,
            isPartialFillEnabled: orderData.partialFillEnabled || false
          };
          
          tx = await contractWithSigner.createEscrow(escrowConfig, {
            value: totalValue,
            gasLimit: 3000000
          });
        }
        
        console.log(`📝 Escrow creation tx sent: ${tx.hash}`);
        const receipt = await tx.wait();
        console.log(`✅ Escrow created successfully for order ${orderId}`);
        
        // Update order status
        orderData.status = 'escrow_created_by_relayer';
        orderData.escrowTxHash = tx.hash;
        
      } catch (error) {
        console.error(`❌ Failed to create escrow for order ${orderId}:`, error);
        orderData.status = 'escrow_creation_failed';
      }
    }
    
    // Dinamik event listeners - Mainnet vs Testnet
    const isMainnetContract = DEFAULT_NETWORK_MODE === 'mainnet';
    
    if (isMainnetContract) {
      // MAINNET: Gerçek 1inch events
      escrowFactoryContract.on('SrcEscrowCreated', async (srcImmutables, dstImmutablesComplement, event) => {
        console.log('🏭 MAINNET SrcEscrowCreated Event:', {
          orderHash: srcImmutables.orderHash,
          hashlock: srcImmutables.hashlock,
          maker: srcImmutables.maker.toString(),
          taker: srcImmutables.taker.toString(),
          amount: ethers.formatEther(srcImmutables.amount),
          safetyDeposit: ethers.formatEther(srcImmutables.safetyDeposit)
        });
        
        // Find related order and update status
        for (const [orderId, orderData] of activeOrders.entries()) {
          if (orderData.hashLock === srcImmutables.hashlock) {
            console.log(`✅ Matched src escrow ${srcImmutables.orderHash} with order ${orderId}`);
            orderData.orderHash = srcImmutables.orderHash;
            orderData.status = 'src_escrow_created';
            break;
          }
        }
      });
      
      escrowFactoryContract.on('DstEscrowCreated', async (escrowAddress, hashlock, taker, event) => {
        console.log('🏭 MAINNET DstEscrowCreated Event:', {
          escrowAddress,
          hashlock,
          taker: taker.toString()
        });
        
        // Find related order and update status
        for (const [orderId, orderData] of activeOrders.entries()) {
          if (orderData.hashLock === hashlock) {
            console.log(`✅ Matched dst escrow ${escrowAddress} with order ${orderId}`);
            orderData.escrowAddress = escrowAddress;
            orderData.status = 'dst_escrow_created';
            break;
          }
        }
      });
    } else {
      // TESTNET: Bizim custom events
      escrowFactoryContract.on('EscrowCreated', async (escrowId, escrowAddress, resolver, token, amount, hashLock, timelock, safetyDeposit, chainId, event) => {
        console.log('🏭 TESTNET EscrowCreated Event:', {
          escrowId: escrowId.toString(),
          escrowAddress,
          resolver,
          token,
          amount: ethers.formatEther(amount),
          hashLock,
          chainId: chainId.toString(),
          safetyDeposit: ethers.formatEther(safetyDeposit)
        });
        
        // Find related order and update status
        for (const [orderId, orderData] of activeOrders.entries()) {
          if (orderData.hashLock === hashLock) {
            console.log(`✅ Matched escrow ${escrowId} with order ${orderId}`);
            orderData.escrowId = escrowId.toString();
            orderData.escrowAddress = escrowAddress;
            orderData.status = 'escrow_active';
            break;
          }
        }
      });
      
      // Testnet EscrowFunded event
      escrowFactoryContract.on('EscrowFunded', async (escrowId, funder, amount, safetyDeposit, event) => {
        console.log('💰 TESTNET EscrowFunded Event:', {
          escrowId: escrowId.toString(),
          funder,
          amount: ethers.formatEther(amount),
          safetyDeposit: ethers.formatEther(safetyDeposit)
        });
        
        // Update related order status
        for (const [orderId, orderData] of activeOrders.entries()) {
          if (orderData.escrowId === escrowId.toString()) {
            console.log(`✅ Escrow ${escrowId} funded for order ${orderId}`);
            orderData.status = 'escrow_funded';
            break;
          }
        }
      });
    }

    
    console.log('✅ EscrowFactory event listeners set up successfully');
  } catch (error) {
    console.error('❌ Failed to setup EscrowFactory events:', error);
  }

  // Admin endpoints - must be inside initializeRelayer function
  
  // Admin endpoint to authorize relayer
  app.post('/api/admin/authorize-relayer', async (req, res) => {
    try {
      console.log('🔐 Authorizing relayer as resolver...');
      
      const { adminPrivateKey } = req.body;
      if (!adminPrivateKey) {
        return res.status(400).json({
          success: false,
          error: 'Admin private key required'
        });
      }
      
      const provider = new ethers.JsonRpcProvider(RELAYER_CONFIG.ethereum.rpcUrl);
      const adminWallet = new ethers.Wallet(adminPrivateKey, provider);
      const escrowFactoryContract = new ethers.Contract(getEscrowFactoryAddress(), getEscrowFactoryABI(DEFAULT_NETWORK_MODE === 'mainnet'), adminWallet);
      
      // Get relayer address
      const relayerPrivateKey = process.env.RELAYER_PRIVATE_KEY || '0x0000000000000000000000000000000000000000000000000000000000000001';
      const relayerWallet = new ethers.Wallet(relayerPrivateKey);
      const relayerAddress = relayerWallet.address;
      
      // Authorize relayer as resolver
      const contractWithSigner = escrowFactoryContract as any;
      const tx = await contractWithSigner.authorizeResolver(relayerAddress);
      
      console.log(`📝 Authorization tx sent: ${tx.hash}`);
      const receipt = await tx.wait();
      console.log(`✅ Relayer ${relayerAddress} authorized successfully`);
      
      res.json({
        success: true,
        relayerAddress,
        txHash: tx.hash,
        message: 'Relayer authorized as resolver'
      });
      
    } catch (error) {
      console.error('❌ Failed to authorize relayer:', error);
      res.status(500).json({
        success: false,
        error: getErrorMessage(error),
        message: 'Relayer authorization failed'
      });
    }
  });

  // Check relayer authorization status
  app.get('/api/admin/relayer-status', async (req, res) => {
    try {
      const provider = new ethers.JsonRpcProvider(RELAYER_CONFIG.ethereum.rpcUrl);
      const escrowFactoryContract = new ethers.Contract(getEscrowFactoryAddress(), getEscrowFactoryABI(DEFAULT_NETWORK_MODE === 'mainnet'), provider);
      
      const relayerPrivateKey = process.env.RELAYER_PRIVATE_KEY || '0x0000000000000000000000000000000000000000000000000000000000000001';
      const relayerWallet = new ethers.Wallet(relayerPrivateKey);
      const relayerAddress = relayerWallet.address;
      
      // Check authorization status
      const contractWithProvider = escrowFactoryContract as any;
      const isAuthorized = await contractWithProvider.authorizedResolvers(relayerAddress);
      
      res.json({
        success: true,
        relayerAddress,
        isAuthorized,
        status: isAuthorized ? 'Authorized' : 'Not Authorized',
        message: isAuthorized ? 'Relayer can create escrows' : 'Relayer needs authorization'
      });
      
    } catch (error) {
      console.error('❌ Failed to check relayer status:', error);
      res.status(500).json({
        success: false,
        error: getErrorMessage(error),
        message: 'Status check failed'
      });
    }
  });

  console.log('✅ Admin endpoints registered');

  // ═══════════════════════════════════════════════════════════════════════════════════════
  // DEBUG ENDPOINT
  // ═══════════════════════════════════════════════════════════════════════════════════════
  
  app.post('/api/debug/body', (req, res) => {
    console.log('DEBUG: Request body:', req.body);
    console.log('DEBUG: Request headers:', req.headers);
    res.json({
      success: true,
      body: req.body,
      headers: req.headers
    });
  });

  // ═══════════════════════════════════════════════════════════════════════════════════════
            // 1INCH ESCROW FACTORY ENDPOINTS - Using createDstEscrow approach
  // ═══════════════════════════════════════════════════════════════════════════════════════

  // Get escrow factory information
  app.get('/api/escrow/info', async (req, res) => {
    try {
      console.log('🏭 Getting 1inch Escrow Factory info...');
      
      const escrowFactoryAddress = getEscrowFactoryAddress('mainnet');
      
      res.json({
        success: true,
        escrowFactory: escrowFactoryAddress,
                    method: 'createDstEscrow',
        note: 'Using 1inch cross-chain resolver pattern'
      });
      
    } catch (error: any) {
      console.error('❌ Failed to get escrow info:', error);
      res.status(500).json({
        success: false,
        error: error.message
      });
    }
  });

  console.log('✅ Escrow Factory endpoints registered');

  // Start HTTP server
  const server = app.listen(RELAYER_CONFIG.port, () => {
    console.log(`🌐 HTTP server started on port ${RELAYER_CONFIG.port}`);
  });
  
  console.log('✅ Relayer service initialized successfully');
  console.log('🎯 Ready to process cross-chain swaps');
}

// Graceful shutdown handler
async function gracefulShutdown() {
  console.log('\n🛑 Shutting down relayer service...');
  
  try {
    await ethereumListener.stopListening();
    console.log('✅ Ethereum listener stopped');
  } catch (error) {
    console.error('❌ Error stopping Ethereum listener:', error);
  }
  
  console.log('👋 Relayer service shutdown complete');
  process.exit(0);
}

// Handle shutdown signals
process.on('SIGTERM', gracefulShutdown);
process.on('SIGINT', gracefulShutdown);

// Create Express app globally
const app = express();

// ===== PHASE 4: EVENT SYSTEM INITIALIZATION =====

// Initialize event system components
const eventManager = new FusionEventManager(ordersService);
const eventHistoryManager = new EventHistoryManager();
const clientSubscriptionManager = new ClientSubscriptionManager(eventManager);
const rpcHandler = new FusionRpcHandler(ordersService, eventManager);

// Set up event system integrations
eventManager.setProgressiveFillManager(undefined); // Will be set when progressive fills are available

// Connect event manager to event history
eventManager.on('any', (event) => {
  eventHistoryManager.addEvent(event);
});

console.log('✅ Phase 4: Event System initialized');

// ===== PHASE 3.5: RESOLVER INTEGRATION INITIALIZATION =====



// ===== PHASE 5: RECOVERY SYSTEM INITIALIZATION =====

// Initialize recovery configuration
const recoveryConfig: RecoveryConfig = {
  monitoringInterval: 30000, // 30 seconds
  autoRefundEnabled: true,
  emergencyEnabled: true,
  maxRetries: 3,
  retryDelay: 60000, // 1 minute
  gracePeriod: 300 // 5 minutes after timelock
};

// Initialize recovery service
const recoveryService = new RecoveryService(ordersService, eventManager, recoveryConfig);

// Connect recovery service to event system
recoveryService.on('recoveryCompleted', (event) => {
  console.log(`✅ Recovery completed: ${event.recoveryId}`);
});

recoveryService.on('recoveryFailed', (event) => {
  console.log(`❌ Recovery failed: ${event.recoveryId} - ${event.error}`);
});

console.log('✅ Phase 5: Recovery System initialized');

// ===== PHASE 4: EVENT SYSTEM ENDPOINTS =====

// RPC endpoint for all RPC methods
app.post('/api/rpc', async (req, res) => {
  try {
    const { method, params, id } = req.body;
    
    if (!method) {
      return res.status(400).json({
        jsonrpc: '2.0',
        error: { code: -32600, message: 'Invalid Request' },
        id: id || null
      });
    }

    const result = await rpcHandler.handleRpcRequest({
      id: id || 'test-req',
      method: method as any,
      params: params || [],
      timestamp: Date.now()
    }, 'test-client');
    
    res.json({
      jsonrpc: '2.0',
      result,
      id: id || null
    });
  } catch (error) {
    res.status(500).json({
      jsonrpc: '2.0',
      error: { 
        code: -32603, 
        message: 'Internal error',
        data: error instanceof Error ? error.message : 'Unknown error'
      },
      id: req.body.id || null
    });
  }
});

// Test event trigger endpoint
app.post('/api/trigger-test-events', async (req, res) => {
  try {
    const { eventType, count = 1 } = req.body;
    
    if (!eventType) {
      return res.status(400).json({ error: 'Event type is required' });
    }

    const results = [];
    for (let i = 0; i < count; i++) {
      // Generate test events using triggerTestEvents
      const testOrderHash = `test-order-${Date.now()}-${i}`;
      eventManager.triggerTestEvents(testOrderHash);
      
      // Create a simple event for response
      const event = {
        eventId: `test-${Date.now()}-${i}`,
        eventType: eventType,
        timestamp: Date.now(),
        data: { orderHash: testOrderHash },
        metadata: { source: 'test-trigger' }
      };
      results.push(event);
    }

    res.json({
      success: true,
      eventsGenerated: results.length,
      events: results
    });
  } catch (error) {
    res.status(500).json({
      error: 'Failed to trigger test events',
      details: error instanceof Error ? error.message : 'Unknown error'
    });
  }
});

// Event history endpoint
app.get('/api/events', async (req, res) => {
  try {
    const { limit, offset, eventType, orderId } = req.query;
    
    const result = eventHistoryManager.queryEvents({
      limit: limit ? parseInt(limit as string) : 50,
      offset: offset ? parseInt(offset as string) : 0,
      eventTypes: eventType ? [eventType as any] : undefined,
      orderHashes: orderId ? [orderId as string] : undefined
    });
    
    const events = result.events;

    res.json({
      success: true,
      events,
      total: events.length
    });
  } catch (error) {
    res.status(500).json({
      error: 'Failed to get event history',
      details: error instanceof Error ? error.message : 'Unknown error'
    });
  }
});

// Client subscription endpoint
app.post('/api/subscribe', async (req, res) => {
  try {
    const { clientId, events, orderIds, resolvers, chains } = req.body;
    
    if (!clientId) {
      return res.status(400).json({ error: 'Client ID is required' });
    }

    const subscriptionId = clientSubscriptionManager.createSubscription({
      clientId,
      eventTypes: events || [],
      filters: {
        orderHashes: orderIds || [],
        resolvers: resolvers || [],
        chainIds: chains || []
      }
    });

    res.json({
      success: true,
      subscriptionId
    });
  } catch (error) {
    res.status(500).json({
      error: 'Failed to create subscription',
      details: error instanceof Error ? error.message : 'Unknown error'
    });
  }
});



<<<<<<< HEAD
// Health check endpoint
app.get('/health', (req, res) => {
  try {
    const monitor = getMonitor();
    const metrics = monitor.getMetrics();
    const systemStatus = monitor.getSystemStatus();
    
  res.json({ 
      status: systemStatus,
    timestamp: new Date().toISOString(),
      service: 'FusionBridge Relayer',
      version: metrics.version,
      uptime: metrics.uptime,
      environment: metrics.environment,
      services: metrics.services.map(s => ({
        name: s.name,
        status: s.status,
        responseTime: s.responseTime,
        lastCheck: s.lastCheck
      })),
      system: {
        memoryUsage: Math.round(metrics.system.memoryUsage.percentage * 100),
        cpuUsage: Math.round(metrics.system.cpuUsage),
        loadAverage: metrics.system.loadAverage[0]
      },
      network: {
        ethereum: {
          connected: metrics.network.ethereum.connected,
          blockNumber: metrics.network.ethereum.blockNumber,
          responseTime: metrics.network.ethereum.responseTime
        },
        stellar: {
          connected: metrics.network.stellar.connected,
          ledgerNumber: metrics.network.stellar.ledgerNumber,
          responseTime: metrics.network.stellar.responseTime
        }
      }
    });
  } catch (error) {
    console.error('❌ Health check failed:', error);
    res.status(500).json({
      status: 'unhealthy',
      timestamp: new Date().toISOString(),
      service: 'FusionBridge Relayer',
      error: error instanceof Error ? error.message : 'Unknown error'
    });
  }
});
=======
>>>>>>> 521f7085

// Detailed metrics endpoint
app.get('/metrics', (req, res) => {
  try {
    const monitor = getMonitor();
    const metrics = monitor.getMetrics();
    res.json(metrics);
  } catch (error) {
    console.error('❌ Metrics fetch failed:', error);
    res.status(500).json({
      error: 'Failed to fetch metrics',
      message: error instanceof Error ? error.message : 'Unknown error'
    });
  }
});

// Uptime endpoint
app.get('/uptime', (req, res) => {
  try {
    const monitor = getMonitor();
    const metrics = monitor.getMetrics();
    res.json({
      uptime: metrics.uptime,
      startTime: metrics.timestamp - metrics.uptime,
      currentTime: metrics.timestamp,
      status: monitor.getSystemStatus()
    });
  } catch (error) {
    console.error('❌ Uptime check failed:', error);
    res.status(500).json({
      error: 'Failed to fetch uptime',
      message: error instanceof Error ? error.message : 'Unknown error'
    });
  }
});

// ===== QUOTER API ENDPOINTS =====

// GET /quote/receive - Basic quote
app.get('/quote/receive', async (req, res) => {
  try {
    const params = req.query as any;
    const validation = validateQuoteRequest(params);
    
    if (!validation.valid) {
      return res.status(400).json(createErrorResponse(validation.error!));
    }

    // Map legacy QuoteRequest to new format
    const mappedParams = {
      fromToken: params.srcTokenAddress,
      toToken: params.dstTokenAddress,
      fromChain: params.srcChain?.toString() || 'ethereum',
      toChain: params.dstChain?.toString() || 'stellar',
      amount: params.amount,
      slippage: params.fee || 0.5,
      userAddress: params.walletAddress,
      preset: 'medium' as const
    };

    const quote = await quoterService.getQuote(mappedParams);
    res.json(quote);

    console.log('💰 Quote generated:', quote.quoteId);
  } catch (error) {
    console.error('❌ Quote generation failed:', error);
    res.status(500).json(createErrorResponse('Quote generation failed', error instanceof Error ? error.message : 'Unknown error'));
  }
});

// POST /quote/receive - Custom preset quote
app.post('/quote/receive', async (req, res) => {
  try {
    const params = req.body as QuoteRequest;
    const validation = validateQuoteRequest(params);
    
    if (!validation.valid) {
      return res.status(400).json(createErrorResponse(validation.error!));
    }

    // Map legacy QuoteRequest to new format
    const mappedParams = {
      fromToken: params.srcTokenAddress,
      toToken: params.dstTokenAddress,
      fromChain: params.srcChain?.toString() || 'ethereum',
      toChain: params.dstChain?.toString() || 'stellar',
      amount: params.amount,
      slippage: params.fee || 0.5,
      userAddress: params.walletAddress,
      preset: 'medium' as const
    };

    const quote = await quoterService.getQuote(mappedParams);
    res.json(quote);

    console.log('💰 Custom quote generated:', quote.quoteId);
  } catch (error) {
    console.error('❌ Custom quote generation failed:', error);
    res.status(500).json(createErrorResponse('Quote generation failed', error instanceof Error ? error.message : 'Unknown error'));
  }
});

// POST /quote/build - Build order
app.post('/quote/build', async (req, res) => {
  try {
    const { quoteId, preset = 'fast' } = req.body;
    
    if (!quoteId) {
      return res.status(400).json(createErrorResponse('Quote ID is required'));
    }

    const quote = quoterService.getQuoteById(quoteId);
    if (!quote) {
      return res.status(404).json(createErrorResponse('Quote not found'));
    }

    const orderData = {
      quoteId: quote.quoteId,
      order: quote,
      preset,
      timestamp: Date.now()
    };
    
    res.json(orderData);

    console.log('🔨 Order built for quote:', quote.quoteId);
  } catch (error) {
    console.error('❌ Order building failed:', error);
    res.status(500).json(createErrorResponse('Order building failed', getErrorMessage(error)));
  }
});

// ===== GAS TRACKING API ENDPOINTS =====

// GET /gas/current - Get current gas prices
app.get('/gas/current', async (req, res) => {
  try {
    const gasPrice = gasPriceTracker.getCurrentGasPrice();
    res.json(createSuccessResponse(gasPrice));
  } catch (error) {
    console.error('❌ Gas price fetch failed:', error);
    res.status(500).json(createErrorResponse('Gas price fetch failed', getErrorMessage(error)));
  }
});

// GET /gas/history - Get gas price history
app.get('/gas/history', async (req, res) => {
  try {
    const limit = req.query.limit ? parseInt(req.query.limit as string) : undefined;
    const history = gasPriceTracker.getGasPriceHistory(limit);
    res.json(createSuccessResponse(history));
  } catch (error) {
    console.error('❌ Gas history fetch failed:', error);
    res.status(500).json(createErrorResponse('Gas history fetch failed', getErrorMessage(error)));
  }
});

// GET /gas/congestion - Get network congestion
app.get('/gas/congestion', async (req, res) => {
  try {
    const congestion = gasPriceTracker.getNetworkCongestion();
    res.json(createSuccessResponse(congestion));
  } catch (error) {
    console.error('❌ Congestion fetch failed:', error);
    res.status(500).json(createErrorResponse('Congestion fetch failed', getErrorMessage(error)));
  }
});

// GET /gas/recommendation - Get gas price recommendation
app.get('/gas/recommendation', async (req, res) => {
  try {
    const auctionDuration = req.query.duration ? parseInt(req.query.duration as string) : 180;
    const recommendation = gasPriceTracker.getAuctionGasRecommendation(auctionDuration);
    res.json(createSuccessResponse(recommendation));
  } catch (error) {
    console.error('❌ Gas recommendation failed:', error);
    res.status(500).json(createErrorResponse('Gas recommendation failed', getErrorMessage(error)));
  }
});

// ===== PRESET MANAGEMENT API ENDPOINTS =====

// GET /presets - Get all presets
app.get('/presets', async (req, res) => {
  try {
    const presets = presetManager.getAllPresets();
    res.json(createSuccessResponse(presets));
  } catch (error) {
    console.error('❌ Presets fetch failed:', error);
    res.status(500).json(createErrorResponse('Presets fetch failed', getErrorMessage(error)));
  }
});

// GET /presets/:id - Get preset by ID
app.get('/presets/:id', async (req, res) => {
  try {
    const preset = presetManager.getPreset(req.params.id);
    if (!preset) {
      return res.status(404).json(createErrorResponse('Preset not found'));
    }
    res.json(createSuccessResponse(preset));
  } catch (error) {
    console.error('❌ Preset fetch failed:', error);
    res.status(500).json(createErrorResponse('Preset fetch failed', getErrorMessage(error)));
  }
});

// POST /presets - Create new preset
app.post('/presets', async (req, res) => {
  try {
    const preset = presetManager.createPreset(req.body);
    res.status(201).json(createSuccessResponse(preset));
  } catch (error) {
    console.error('❌ Preset creation failed:', error);
    res.status(500).json(createErrorResponse('Preset creation failed', getErrorMessage(error)));
  }
});

// PUT /presets/:id - Update preset
app.put('/presets/:id', async (req, res) => {
  try {
    const preset = presetManager.updatePreset(req.params.id, req.body);
    if (!preset) {
      return res.status(404).json(createErrorResponse('Preset not found'));
    }
    res.json(createSuccessResponse(preset));
  } catch (error) {
    console.error('❌ Preset update failed:', error);
    res.status(500).json(createErrorResponse('Preset update failed', getErrorMessage(error)));
  }
});

// DELETE /presets/:id - Delete preset
app.delete('/presets/:id', async (req, res) => {
  try {
    const deleted = presetManager.deletePreset(req.params.id);
    if (!deleted) {
      return res.status(404).json(createErrorResponse('Preset not found'));
    }
    res.json(createSuccessResponse({ deleted: true }));
  } catch (error) {
    console.error('❌ Preset deletion failed:', error);
    res.status(500).json(createErrorResponse('Preset deletion failed', getErrorMessage(error)));
  }
});

// POST /presets/recommend - Get recommended preset
app.post('/presets/recommend', async (req, res) => {
  try {
    const { amount, fromChain, toChain, urgency = 'medium' } = req.body;
    const preset = presetManager.getRecommendedPreset(amount, fromChain, toChain, urgency);
    res.json(createSuccessResponse(preset));
  } catch (error) {
    console.error('❌ Preset recommendation failed:', error);
    res.status(500).json(createErrorResponse('Preset recommendation failed', getErrorMessage(error)));
  }
});

// GET /presets/stats/:id - Get preset statistics
app.get('/presets/stats/:id', async (req, res) => {
  try {
    const stats = presetManager.getPresetStats(req.params.id);
    if (!stats) {
      return res.status(404).json(createErrorResponse('Preset not found'));
    }
    res.json(createSuccessResponse(stats));
  } catch (error) {
    console.error('❌ Preset stats fetch failed:', error);
    res.status(500).json(createErrorResponse('Preset stats fetch failed', getErrorMessage(error)));
  }
});

// POST /presets/optimize - Optimize all presets
app.post('/presets/optimize', async (req, res) => {
  try {
    presetManager.optimizePresets();
    res.json(createSuccessResponse({ optimized: true }));
  } catch (error) {
    console.error('❌ Preset optimization failed:', error);
    res.status(500).json(createErrorResponse('Preset optimization failed', getErrorMessage(error)));
  }
});

  // Test endpoint for EscrowFactory
  app.get('/api/escrow/test', async (req, res) => {
    try {
      console.log('🧪 Testing EscrowFactory connection...');
      
      const provider = new ethers.JsonRpcProvider(RELAYER_CONFIG.ethereum.rpcUrl);
      const escrowFactoryContract = new ethers.Contract(getEscrowFactoryAddress(), getEscrowFactoryABI(DEFAULT_NETWORK_MODE === 'mainnet'), provider);
      
      // Get basic contract info
      const [totalEscrows, minSafetyDeposit, maxSafetyDeposit] = await Promise.all([
        escrowFactoryContract.totalEscrows(),
        escrowFactoryContract.MIN_SAFETY_DEPOSIT(),
        escrowFactoryContract.MAX_SAFETY_DEPOSIT()
      ]);
      
      res.json({
        success: true,
        escrowFactoryAddress: getEscrowFactoryAddress(),
        contractInfo: {
          totalEscrows: totalEscrows.toString(),
          minSafetyDeposit: ethers.formatEther(minSafetyDeposit),
          maxSafetyDeposit: ethers.formatEther(maxSafetyDeposit)
        },
        message: 'EscrowFactory bağlantısı başarılı!'
      });
    } catch (error) {
      console.error('❌ EscrowFactory test failed:', error);
      res.status(500).json({
        success: false,
        error: getErrorMessage(error),
        message: 'EscrowFactory test failed'
      });
    }
  });

  // Get escrow details endpoint
  app.get('/api/escrow/:escrowId', async (req, res) => {
    try {
      const escrowId = req.params.escrowId;
      console.log(`🔍 Getting escrow details for ID: ${escrowId}`);
      
      const provider = new ethers.JsonRpcProvider(RELAYER_CONFIG.ethereum.rpcUrl);
      const escrowFactoryContract = new ethers.Contract(getEscrowFactoryAddress(), getEscrowFactoryABI(DEFAULT_NETWORK_MODE === 'mainnet'), provider);
      
      const escrowData = await escrowFactoryContract.getEscrow(escrowId);
      
      res.json({
        success: true,
        escrowId,
        escrowData: {
          escrowAddress: escrowData.escrowAddress,
          config: {
            token: escrowData.config.token,
            amount: ethers.formatEther(escrowData.config.amount),
            hashLock: escrowData.config.hashLock,
            timelock: new Date(Number(escrowData.config.timelock) * 1000).toISOString(),
            beneficiary: escrowData.config.beneficiary,
            refundAddress: escrowData.config.refundAddress,
            safetyDeposit: ethers.formatEther(escrowData.config.safetyDeposit),
            chainId: escrowData.config.chainId.toString(),
            stellarTxHash: escrowData.config.stellarTxHash,
            isPartialFillEnabled: escrowData.config.isPartialFillEnabled
          },
          status: escrowData.status,
          createdAt: new Date(Number(escrowData.createdAt) * 1000).toISOString(),
          filledAmount: ethers.formatEther(escrowData.filledAmount),
          safetyDepositPaid: ethers.formatEther(escrowData.safetyDepositPaid),
          resolver: escrowData.resolver,
          isActive: escrowData.isActive
        }
      });
    } catch (error) {
      console.error('❌ Get escrow failed:', error);
      res.status(500).json({
        success: false,
        error: getErrorMessage(error),
        message: 'Escrow bilgileri alınamadı'
      });
    }
  });

  // Auto-authorize user endpoint  
  app.post('/api/admin/authorize-user', async (req, res) => {
    try {
      console.log('🔐 Auto-authorizing user as resolver...');
      
      const { userAddress, adminPrivateKey } = req.body;
      if (!userAddress || !adminPrivateKey) {
        return res.status(400).json({
          success: false,
          error: 'User address and admin private key required'
        });
      }
      
      const provider = new ethers.JsonRpcProvider(RELAYER_CONFIG.ethereum.rpcUrl);
      const adminWallet = new ethers.Wallet(adminPrivateKey, provider);
      const escrowFactoryContract = new ethers.Contract(getEscrowFactoryAddress(), getEscrowFactoryABI(DEFAULT_NETWORK_MODE === 'mainnet'), adminWallet);
      
      // Check if already authorized
      const contractWithProvider = escrowFactoryContract as any;
      const isAlreadyAuthorized = await contractWithProvider.authorizedResolvers(userAddress);
      
      if (isAlreadyAuthorized) {
        return res.json({
          success: true,
          userAddress,
          message: 'User already authorized',
          alreadyAuthorized: true
        });
      }
      
      // Authorize user as resolver
      const contractWithSigner = escrowFactoryContract as any;
      const tx = await contractWithSigner.authorizeResolver(userAddress);
      
      console.log(`📝 User authorization tx sent: ${tx.hash}`);
      const receipt = await tx.wait();
      console.log(`✅ User ${userAddress} authorized successfully`);
      
      res.json({
        success: true,
        userAddress,
        txHash: tx.hash,
        message: 'User authorized as resolver',
        alreadyAuthorized: false
      });
      
    } catch (error) {
      console.error('❌ Failed to authorize user:', error);
      res.status(500).json({
        success: false,
        error: getErrorMessage(error),
        message: 'User authorization failed'
      });
    }
  });





// Function to process Escrow deployment and send XLM to user
async function processEscrowToStellar(orderId: string, storedOrder: any) {
  console.log(`🔄 Processing Escrow → Stellar transfer for order ${orderId}...`);
  
  try {
    // Dynamic import Stellar SDK
    const { Horizon, Keypair, Asset, Operation, TransactionBuilder, Networks, BASE_FEE, Memo } = 
      await import('@stellar/stellar-sdk');
    
    // Setup Stellar network (mainnet for escrow orders)
    const stellarConfig = NETWORK_CONFIG.mainnet.stellar;
    const server = new Horizon.Server(stellarConfig.horizonUrl);
    
    console.log('🔗 Using Stellar Mainnet for escrow completion');
    
    // Relayer Stellar keys
    const relayerKeypair = Keypair.fromSecret(
      process.env.RELAYER_STELLAR_SECRET_MAINNET || 
      process.env.RELAYER_STELLAR_SECRET ||
      'SAXXXXXXXXXXXXXXXXXXXXXXXXXXXXXXXXXXXXXXXXXXXXXXXXXXXXXX'
    );
    
    const relayerAccount = await server.loadAccount(relayerKeypair.publicKey());
    console.log('💰 Relayer XLM balance:', relayerAccount.balances.find(b => b.asset_type === 'native')?.balance);
    
    // Calculate XLM amount based on exchange rate
    const exchangeRate = storedOrder.exchangeRate || ETH_TO_XLM_RATE;
    const xlmAmount = (parseFloat(storedOrder.amount) * exchangeRate).toFixed(7);
    
    console.log('💱 Exchange rate:', exchangeRate, 'XLM per ETH');
    console.log('🎯 Sending XLM to:', storedOrder.stellarAddress);
    console.log('💰 XLM amount:', xlmAmount);
    
    // Create payment to user on Stellar (simplified approach)
    const payment = Operation.payment({
      destination: storedOrder.stellarAddress,
      asset: Asset.native(),
      amount: xlmAmount
    });
    
    // Build transaction
    const transaction = new TransactionBuilder(relayerAccount, {
      fee: BASE_FEE,
      networkPassphrase: Networks.PUBLIC // Mainnet
    })
      .addOperation(payment)
      .addMemo(Memo.text(`EscrowBridge:${orderId.substring(0, 20)}`))
      .setTimeout(300)
      .build();
    
    // Sign and submit
    transaction.sign(relayerKeypair);
    const result = await server.submitTransaction(transaction);
    
    console.log('✅ XLM payment sent:', result.hash);
    console.log('🌐 View on Stellar Explorer:', `https://stellarchain.io/transactions/${result.hash}`);
    
    // Update order status
    storedOrder.status = 'completed';
    storedOrder.stellarTxHash = result.hash;
    storedOrder.completedAt = new Date().toISOString();
    
    console.log(`🎉 Escrow bridge completed for order ${orderId}!`);
    
  } catch (error) {
    console.error(`❌ Failed to process Escrow → Stellar transfer:`, error);
    
    // Update order status to error
    storedOrder.status = 'stellar_transfer_failed';
    storedOrder.error = error instanceof Error ? error.message : 'Unknown error';
  }
}

// Start relayer (always initialize when module loads)
  initializeRelayer().catch(error => {
    console.error('❌ Failed to initialize relayer:', error);
    process.exit(1);
  });

console.log('🔄 Relayer service configured and ready');

export default { RELAYER_CONFIG, initializeRelayer }; <|MERGE_RESOLUTION|>--- conflicted
+++ resolved
@@ -2680,57 +2680,7 @@
 
 
 
-<<<<<<< HEAD
-// Health check endpoint
-app.get('/health', (req, res) => {
-  try {
-    const monitor = getMonitor();
-    const metrics = monitor.getMetrics();
-    const systemStatus = monitor.getSystemStatus();
-    
-  res.json({ 
-      status: systemStatus,
-    timestamp: new Date().toISOString(),
-      service: 'FusionBridge Relayer',
-      version: metrics.version,
-      uptime: metrics.uptime,
-      environment: metrics.environment,
-      services: metrics.services.map(s => ({
-        name: s.name,
-        status: s.status,
-        responseTime: s.responseTime,
-        lastCheck: s.lastCheck
-      })),
-      system: {
-        memoryUsage: Math.round(metrics.system.memoryUsage.percentage * 100),
-        cpuUsage: Math.round(metrics.system.cpuUsage),
-        loadAverage: metrics.system.loadAverage[0]
-      },
-      network: {
-        ethereum: {
-          connected: metrics.network.ethereum.connected,
-          blockNumber: metrics.network.ethereum.blockNumber,
-          responseTime: metrics.network.ethereum.responseTime
-        },
-        stellar: {
-          connected: metrics.network.stellar.connected,
-          ledgerNumber: metrics.network.stellar.ledgerNumber,
-          responseTime: metrics.network.stellar.responseTime
-        }
-      }
-    });
-  } catch (error) {
-    console.error('❌ Health check failed:', error);
-    res.status(500).json({
-      status: 'unhealthy',
-      timestamp: new Date().toISOString(),
-      service: 'FusionBridge Relayer',
-      error: error instanceof Error ? error.message : 'Unknown error'
-    });
-  }
-});
-=======
->>>>>>> 521f7085
+
 
 // Detailed metrics endpoint
 app.get('/metrics', (req, res) => {
